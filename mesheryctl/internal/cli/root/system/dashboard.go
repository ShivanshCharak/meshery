// Copyright Meshery Authors
//
// Licensed under the Apache License, Version 2.0 (the "License");
// you may not use this file except in compliance with the License.
// You may obtain a copy of the License at
//
//     http://www.apache.org/licenses/LICENSE-2.0
//
// Unless required by applicable law or agreed to in writing, software
// distributed under the License is distributed on an "AS IS" BASIS,
// WITHOUT WARRANTIES OR CONDITIONS OF ANY KIND, either express or implied.
// See the License for the specific language governing permissions and
// limitations under the License.

package system

import (
	"context"
	"fmt"
	"net/http"
	"net/url"
	"os"
	"os/signal"
	"time"

	"github.com/layer5io/meshery/mesheryctl/internal/cli/root/config"
	"github.com/layer5io/meshery/mesheryctl/pkg/utils"
	meshkitutils "github.com/layer5io/meshkit/utils"
	meshkitkube "github.com/layer5io/meshkit/utils/kubernetes"
	"github.com/pkg/errors"
	log "github.com/sirupsen/logrus"
	"github.com/spf13/cobra"
	"github.com/spf13/viper"
)

var (
	// runPortForward is used for port-forwarding Meshery UI via `system dashboard`
	runPortForward bool
	localPort      int
)

// dashboardOptions holds values for command line flags that apply to the dashboard
// command.
type dashboardOptions struct {
	host    string // Host on which server is running inside the pod
	port    int    // The default port on which Meshery service is listening
	podPort int    // Port on which server is running inside the pod
}

// newDashboardOptions initializes dashboard options with default
// values for host, port, and which dashboard to show. Also, set
// max wait time duration for 300 seconds for the dashboard to
// become available
//
// These options may be overridden on the CLI at run-time
func newDashboardOptions() *dashboardOptions {
	return &dashboardOptions{
		host:    utils.MesheryDefaultHost,
		port:    utils.MesheryDefaultPort,
		podPort: 8080,
	}
}

var dashboardCmd = &cobra.Command{
	Use:   "dashboard",
	Short: "Open Meshery UI in browser.",
	Args:  cobra.NoArgs,
	Example: `
// Open Meshery UI in browser
mesheryctl system dashboard

// Open Meshery UI in browser and use port-forwarding (if default port is taken already)
mesheryctl system dashboard --port-forward

<<<<<<< HEAD
// {% include mesheryctl/system-dashboard.md %}
=======
// Open Meshery UI in browser and use port-forwarding, listen on port 9081 locally, forwarding traffic to meshery server in the pod
mesheryctl system dashboard --port-forward -p 9081
>>>>>>> 6e1e4386

// (optional) skip opening of MesheryUI in browser.
mesheryctl system dashboard --skip-browser`,
	PreRunE: func(cmd *cobra.Command, args []string) error {
		// check if meshery is running or not
		mctlCfg, err := config.GetMesheryCtl(viper.GetViper())
		if err != nil {
			utils.Log.Error(err)
			return nil
		}
		currCtx, err := mctlCfg.GetCurrentContext()
		if err != nil {
			utils.Log.Error(ErrGetCurrentContext(err))
			return nil
		}
		running, _ := utils.IsMesheryRunning(currCtx.GetPlatform())
		if !running {
			return errors.New(`meshery server is not running. run "mesheryctl system start" to start meshery`)
		}

		return nil
	},
	RunE: func(cmd *cobra.Command, args []string) error {
		mctlCfg, err := config.GetMesheryCtl(viper.GetViper())
		if err != nil {
			utils.Log.Error(err)
			return nil
		}
		currCtx, err := mctlCfg.GetCurrentContext()
		if err != nil {
			utils.Log.Error(ErrGetCurrentContext(err))
			return nil
		}
		log.Debug("Fetching Meshery-UI endpoint")
		switch currCtx.GetPlatform() {
		case "docker":
			log.Warn("The current flag is intended for use exclusively when Meshery is deployed on a Kubernetes platform.")
		case "kubernetes":
			client, err := meshkitkube.New([]byte(""))
			if err != nil {
				return err
			}

			// Run port forwarding for accessing Meshery UI
			if runPortForward {
				options := newDashboardOptions()

				signals := make(chan os.Signal, 1)
				signal.Notify(signals, os.Interrupt)
				defer signal.Stop(signals)

				portforward, err := utils.NewPortForward(
					cmd.Context(),
					client,
					utils.MesheryNamespace,
					"meshery",
					options.host,
					localPort,
					options.podPort,
					false,
				)
				if err != nil {
					utils.Log.Error(ErrInitPortForward(err))
					return nil

				}

				if err = portforward.Init(); err != nil {
					// TODO: consider falling back to an ephemeral port if defaultPort is taken
					return ErrRunPortForward(err)
				}
				log.Info("Starting Port-forwarding for Meshery UI")

				mesheryURL := portforward.URLFor("")

				// ticker for keeping connection alive with pod each 10 seconds
				ticker := time.NewTicker(10 * time.Second)
				go func() {
					for {
						select {
						case <-signals:
							portforward.Stop()
							ticker.Stop()
							return
						case <-ticker.C:
							keepConnectionAlive(mesheryURL)
						}
					}
				}()
				log.Info(fmt.Sprintf("Forwarding port %v -> %v", options.podPort, localPort))
				log.Info("Meshery UI available at: ", mesheryURL)
				log.Info("Opening Meshery UI in the default browser.")
				err = utils.NavigateToBrowser(mesheryURL)
				if err != nil {
					log.Warn("Failed to open Meshery in browser, please point your browser to " + currCtx.GetEndpoint() + " to access Meshery.")
				}

				<-portforward.GetStop()
				return nil
			}

			var mesheryEndpoint string
			var endpoint *meshkitutils.Endpoint
			clientset := client.KubeClient
			var opts meshkitkube.ServiceOptions
			opts.Name = "meshery"
			opts.Namespace = utils.MesheryNamespace
			opts.APIServerURL = client.RestConfig.Host

			endpoint, err = meshkitkube.GetServiceEndpoint(context.TODO(), clientset, &opts)
			if err != nil {
				utils.Log.Error(err) //the func return a meshkit error
				return nil
			}

			mesheryEndpoint = fmt.Sprintf("%s://%s:%d", utils.EndpointProtocol, endpoint.Internal.Address, endpoint.Internal.Port)
			currCtx.SetEndpoint(mesheryEndpoint)
			if !meshkitutils.TcpCheck(&meshkitutils.HostPort{
				Address: endpoint.Internal.Address,
				Port:    endpoint.Internal.Port,
			}, nil) {
				currCtx.SetEndpoint(fmt.Sprintf("%s://%s:%d", utils.EndpointProtocol, endpoint.External.Address, endpoint.External.Port))
				if !meshkitutils.TcpCheck(&meshkitutils.HostPort{
					Address: endpoint.External.Address,
					Port:    endpoint.External.Port,
				}, nil) {
					u, _ := url.Parse(opts.APIServerURL)
					if meshkitutils.TcpCheck(&meshkitutils.HostPort{
						Address: u.Hostname(),
						Port:    endpoint.External.Port,
					}, nil) {
						mesheryEndpoint = fmt.Sprintf("%s://%s:%d", utils.EndpointProtocol, u.Hostname(), endpoint.External.Port)
						currCtx.SetEndpoint(mesheryEndpoint)
					}
				}
			}

			if err == nil {
				err = config.UpdateContextInConfig(currCtx, mctlCfg.GetCurrentContextName())
				if err != nil {
					utils.Log.Error(err)
					return nil
				}
			}

		}

		if !skipBrowserFlag {
			log.Info("Opening Meshery (" + currCtx.GetEndpoint() + ") in browser.")
			err = utils.NavigateToBrowser(currCtx.GetEndpoint())
			if err != nil {
				log.Warn("Failed to open Meshery in your browser, please point your browser to " + currCtx.GetEndpoint() + " to access Meshery.")
			}
		} else {
			log.Info("Meshery UI available at: ", currCtx.GetEndpoint())
		}

		return nil
	},
}

// keepConnectionAlive to stop being timed out with port forwarding
func keepConnectionAlive(url string) {
	_, err := http.Get(url)
	if err != nil {
		log.Debugf("connection request failed %v", err)
	}
	log.Debugf("connection request success")
}

func init() {
	dashboardCmd.Flags().BoolVarP(&runPortForward, "port-forward", "", false, "(optional) Use port forwarding to access Meshery UI")
	dashboardCmd.Flags().IntVarP(&localPort, "port", "p", 9081, "(optional) Local port that is not in use from which traffic is to be forwarded to the server running inside the Pod.")

	dashboardCmd.Flags().BoolVarP(&skipBrowserFlag, "skip-browser", "", false, "(optional) skip opening of MesheryUI in browser.")
}<|MERGE_RESOLUTION|>--- conflicted
+++ resolved
@@ -72,12 +72,9 @@
 // Open Meshery UI in browser and use port-forwarding (if default port is taken already)
 mesheryctl system dashboard --port-forward
 
-<<<<<<< HEAD
-// {% include mesheryctl/system-dashboard.md %}
-=======
 // Open Meshery UI in browser and use port-forwarding, listen on port 9081 locally, forwarding traffic to meshery server in the pod
 mesheryctl system dashboard --port-forward -p 9081
->>>>>>> 6e1e4386
+
 
 // (optional) skip opening of MesheryUI in browser.
 mesheryctl system dashboard --skip-browser`,
