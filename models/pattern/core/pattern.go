--- conflicted
+++ resolved
@@ -2,7 +2,6 @@
 
 import (
 	"crypto/rand"
-	"encoding/base64"
 	"encoding/json"
 	"fmt"
 	"math/big"
@@ -297,11 +296,6 @@
 		if err != nil {
 			return err
 		}
-<<<<<<< HEAD
-=======
-		uid := svc.Name + base64.StdEncoding.EncodeToString(svcByt)[:5]
-		pf.Services[uid] = &svc
->>>>>>> 0b0cfb18
 	}
 	return nil
 }
