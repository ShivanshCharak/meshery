--- conflicted
+++ resolved
@@ -779,11 +779,7 @@
         <div className={classes.topToolbar} >
           {!selectedApplication.show && (applications.length>0 || viewType==="table") && <div className={classes.createButton}>
             <div>
-<<<<<<< HEAD
-              <UploadImport supportedTypes={types} isApplication = {true} aria-label="URL upload button" handleUpload={urlUploadHandler} handleImport={uploadHandler} configuration="Application"  />
-=======
-              <UploadImport aria-label="URL upload button" handleUrlUpload={urlUploadHandler} handleUpload={uploadHandler} configuration="Application"  />
->>>>>>> 368a6802
+              <UploadImport supportedTypes={types} isApplication = {true} aria-label="URL upload button" handleUrlUpload={urlUploadHandler} handleUpload={uploadHandler} configuration="Application"  />
             </div>
 
           </div>
