import React from 'react';
import DescriptionIcon from '@mui/icons-material/Description';
import {
  ModalFooter,
  useStepper,
  CustomizedStepper,
  ModalBody,
  Box,
  TextField,
  ModalButtonSecondary,
  ModalButtonPrimary,
  Grid,
  Select,
  InputLabel,
  FormControlLabel,
  Checkbox,
  Typography,
  FormControl,
  RadioGroup,
  MenuItem,
  Radio,
} from '@layer5/sistent';
import BrushIcon from '@mui/icons-material/Brush';
import CategoryIcon from '@mui/icons-material/Category';
import SourceIcon from '@/assets/icons/SourceIcon';
import AppRegistrationIcon from '@mui/icons-material/AppRegistration';
import { ModelDefinitionV1Beta1Schema } from '@layer5/schemas';

const UrlStepper = React.memo(({ handleGenerateModal, handleClose }) => {
  const [modelSource, setModelSource] = React.useState('');
  const [modelName, setModelName] = React.useState('');
  const [modelDisplayName, setModelDisplayName] = React.useState('');
  const [modelCategory, setModelCategory] = React.useState('');
  const [modelSubcategory, setModelSubcategory] = React.useState('');
  const [modelShape, setModelShape] = React.useState('');
  const [modelUrl, setModelUrl] = React.useState('');
  const [urlError, setUrlError] = React.useState('');
  const [primaryColor, setPrimaryColor] = React.useState('#000000');
  const [secondaryColor, setSecondaryColor] = React.useState('#000000');
  const [logoLightThemePath, setLogoLightThemePath] = React.useState('');
  const [logoDarkThemePath, setLogoDarkThemePath] = React.useState('');
  const [registerModel] = React.useState(true);
<<<<<<< HEAD
  const [isAnnotation, setIsAnnotation] = React.useState(true);
  const modelProperties = ModelDefinitionV1Beta1Schema.properties;
  const categories = ModelDefinitionV1Beta1Schema.properties.category.properties.name.enum;
  const subCategories = ModelDefinitionV1Beta1Schema.properties.subCategory.enum;
  const shapes = ModelDefinitionV1Beta1Schema.properties.metadata.properties.shape.enum;
=======
  const [isAnnotation, setIsAnnotation] = React.useState(false);
>>>>>>> 3d15d89b

  const handleLogoLightThemeChange = async (event) => {
    const file = event.target.files[0];

    if (file && file.type === 'image/svg+xml') {
      const reader = new FileReader();

      reader.onload = (e) => {
        const svgData = e.target.result;
        setLogoLightThemePath(svgData);
      };
      reader.readAsText(file);
    } else {
      console.error('Please upload a valid SVG file.');
    }
  };

  const handleLogoDarkThemeChange = async (event) => {
    const file = event.target.files[0];

    if (file && file.type === 'image/svg+xml') {
      const reader = new FileReader();

      reader.onload = (e) => {
        const svgData = e.target.result;
        setLogoDarkThemePath(svgData);
      };

      // Read the file as text (since it's an SVG)
      reader.readAsText(file);
    } else {
      console.error('Please upload a valid SVG file.');
    }
  };

  const validateUrl = (url) => {
    if (!url) {
      return false;
    }

    const testUrl = modelProperties.metadata.properties.sourceUri.oneOf.find(
      (source) => source.title.toLowerCase() === modelSource,
    ).pattern;
    return new RegExp(testUrl).test(url);
  };

  const handleUrlChange = (e) => {
    const newUrl = e.target.value;
    setModelUrl(newUrl);
    if (modelSource) {
      const isValid = validateUrl(newUrl);
      if (!isValid) {
        setUrlError(
          modelProperties.metadata.properties.sourceUri.oneOf.find(
            (source) => source.title.toLowerCase() === modelSource,
          ).metadata.validationHint,
        );
      } else {
        setUrlError('');
      }
    }
  };

  const handleFinish = () => {
    handleClose();
    handleGenerateModal({
      register: registerModel,
      url: modelUrl,
      model: {
        model: modelName,
        modelDisplayName: modelDisplayName,
        registrant: modelSource,
        category: modelCategory,
        subCategory: modelSubcategory,
        shape: modelShape,
        primaryColor: primaryColor,
        secondaryColor: secondaryColor,
        svgColor: logoLightThemePath,
        svgWhite: logoDarkThemePath,
        isAnnotation: isAnnotation,
        publishToRegistry: true,
      },
    });
  };
  const urlStepper = useStepper({
    steps: [
      {
        component: (
          <div>
            <Box display="flex" alignItems="center" mb={2}>
              <Typography>
                Please enter the appropriate <strong>Model Name</strong> (a unique name with
                hyphens, not whitespaces) and <strong>Model Display Name</strong> for your model.
              </Typography>
            </Box>
            <Grid container spacing={2}>
              <Grid item xs={6}>
                <FormControl fullWidth>
                  <TextField
                    required
                    id="model-name"
                    label="Model Name"
                    placeholder="my-model"
                    helperText={modelProperties.name.helperText}
                    error={
                      modelName.length > 0 &&
                      !new RegExp(modelProperties.name.pattern).test(modelName)
                    }
                    value={modelName}
                    onChange={(e) => setModelName(e.target.value)}
                    variant="outlined"
                  />
                </FormControl>
              </Grid>
              <Grid item xs={6}>
                <FormControl fullWidth>
                  <TextField
                    required
                    id="model-display-name"
                    label={'Model Display Name'}
                    placeholder={modelProperties.displayName.description}
                    helperText={modelProperties.displayName.helperText}
                    error={
                      modelDisplayName.length > 0 &&
                      !new RegExp(modelProperties.displayName.pattern).test(modelDisplayName)
                    }
                    value={modelDisplayName}
                    onChange={(e) => setModelDisplayName(e.target.value)}
                    variant="outlined"
                  />
                </FormControl>
              </Grid>
            </Grid>
          </div>
        ),
        icon: DescriptionIcon,
        label: 'Model Details',
        helpText: (
          <>
            <ul>
              <li>
                <strong>Model Name:</strong> {modelProperties.name.helperText} For example,{' '}
                <em>{modelProperties.name.examples[0]}</em>. {modelProperties.name.description} (
                <a href="https://docs.meshery.io/concepts/logical/registry">
                  learn more about registry
                </a>
                ).
              </li>
              <br />
              <li>
                <strong>Display Name:</strong> {modelProperties.displayName.helperText} For example,{' '}
                <em>{modelProperties.displayName.examples[0]}</em>.
              </li>
            </ul>
          </>
        ),
      },
      {
        component: (
          <div>
            <Box display="flex" alignItems="center" mb={2}>
              <Typography>
                {' '}
                Please select the appropriate <strong>Category</strong> and{' '}
                <strong>Subcategory</strong> relevant to your model.
                <br />
                <em>
                  Note: If you can&apos;t find the appropriate category or subcategory, please
                  select <strong>Uncategorized</strong>
                </em>
                .
              </Typography>
            </Box>

            <Grid container spacing={2}>
              <Grid item xs={6}>
                <FormControl fullWidth variant="outlined">
                  <InputLabel id="category-label">Category</InputLabel>
                  <Select
                    labelId="category-label"
                    id="category"
                    value={modelCategory}
                    label="Category"
                    onChange={(e) => setModelCategory(e.target.value)}
                    MenuProps={{
                      style: { zIndex: 1500 },
                    }}
                  >
                    {categories.map((category, idx) => (
                      <MenuItem key={idx} value={category}>
                        {category}
                      </MenuItem>
                    ))}
                  </Select>
                </FormControl>
              </Grid>
              <Grid item xs={6}>
                <FormControl fullWidth variant="outlined">
                  <InputLabel id="subcategory-label">Subcategory</InputLabel>
                  <Select
                    labelId="subcategory-label"
                    id="subcategory"
                    value={modelSubcategory}
                    label="Subcategory"
                    onChange={(e) => setModelSubcategory(e.target.value)}
                    MenuProps={{
                      style: { zIndex: 1500 },
                    }}
                  >
                    {subCategories.map((subCategory, idx) => (
                      <MenuItem key={idx} value={subCategory}>
                        {subCategory}
                      </MenuItem>
                    ))}
                  </Select>
                </FormControl>
              </Grid>
            </Grid>
          </div>
        ),
        icon: CategoryIcon,
        label: 'Model Categorization',
        helpText: (
          <>
            <ul>
              <li>
                <strong>Category:</strong> {modelProperties.category.description}
              </li>
              <li>
                <strong>Subcategory:</strong> {modelProperties.subCategory.description}
              </li>
            </ul>
          </>
        ),
      },
      {
        component: (
          <div>
            <Box display="flex" alignItems="center" mb="2rem">
              <Typography>
                Configure icons, colors, and a default shape for your model and its components.
                <br />
                <em>Note: If none of these are provided, default Meshery values will be used.</em>
              </Typography>
            </Box>

            <Grid container spacing={1}>
              <Grid item xs={6}>
                <FormControl fullWidth variant="outlined">
                  <Typography>Logo (Dark Theme)</Typography>
                  <input
                    id="logo-dark-theme"
                    type="file"
                    accept=".svg"
                    onChange={handleLogoDarkThemeChange}
                    style={{ marginTop: '1rem' }}
                    label=" "
                  />
                </FormControl>
              </Grid>

              <Grid item xs={6}>
                <FormControl fullWidth>
                  <Typography>Logo (Light Theme)</Typography>
                  <input
                    id="logo-light-theme"
                    type="file"
                    accept=".svg"
                    onChange={handleLogoLightThemeChange}
                    style={{ marginTop: '1rem' }}
                  />
                </FormControl>
              </Grid>

              <Grid item xs={6} style={{ marginTop: '2rem' }}>
                <FormControl fullWidth>
                  <Typography>Primary Color</Typography>
                  <input
                    id="primary-color"
                    type="color"
                    value={primaryColor}
                    onChange={(e) => setPrimaryColor(e.target.value)}
                    style={{ width: '100%', marginTop: '1rem' }}
                  />
                </FormControl>
              </Grid>

              <Grid item xs={6} style={{ marginTop: '2rem' }}>
                <FormControl fullWidth>
                  <Typography>Secondary Color</Typography>
                  <input
                    id="secondary-color"
                    type="color"
                    value={secondaryColor}
                    onChange={(e) => setSecondaryColor(e.target.value)}
                    style={{ width: '100%', marginTop: '1rem' }}
                  />
                </FormControl>
              </Grid>

              <Grid item xs={12} style={{ marginTop: '1rem' }}>
                <FormControl fullWidth variant="outlined">
                  <InputLabel id="shape-label">Shape</InputLabel>
                  <Select
                    labelId="shape-label"
                    id="shape"
                    value={modelShape}
                    label="Shape"
                    onChange={(e) => setModelShape(e.target.value)}
                    MenuProps={{
                      style: { zIndex: 1500 },
                    }}
                  >
                    {shapes.map((shape, idx) => (
                      <MenuItem key={idx} value={shape}>
                        {shape}
                      </MenuItem>
                    ))}
                  </Select>
                </FormControl>
              </Grid>
            </Grid>
          </div>
        ),
        icon: BrushIcon,
        label: 'Styling',
        helpText: (
          <>
            <p>
              Configure your model&apos;s logos, primary and secondary colors, and shape. If none of
              these are provided, default Meshery values will be used.
            </p>
            <ul>
              <li>
                <strong>Primary Color:</strong>{' '}
                {modelProperties.metadata.properties.primaryColor.description}
              </li>
              <br />
              <li>
                <strong>Secondary Color:</strong>{' '}
                {modelProperties.metadata.properties.secondaryColor.description}
              </li>
              <br />
              <li>
                <strong>Shape:</strong> {modelProperties.metadata.properties.shape.description}
              </li>
            </ul>
          </>
        ),
      },
      {
        component: (
          <div>
            <Box display="flex" alignItems="center" mb={2}>
              <Typography>
                Please identify the location from which to source your model&apos;s components.
              </Typography>
            </Box>
            <FormControl component="fieldset">
              <RadioGroup
                row
                aria-label="source"
                name="source"
                value={modelSource}
                onChange={(e) => setModelSource(e.target.value.toLowerCase())}
                style={{ gap: '2rem' }}
              >
                {modelProperties.metadata.properties.sourceUri.oneOf.map((source, idx) => (
                  <FormControlLabel
                    key={idx}
                    value={source.title.toLowerCase()}
                    control={<Radio />}
                    label={source.title}
                  />
                ))}
              </RadioGroup>
            </FormControl>
            <FormControl fullWidth style={{ marginTop: '1rem' }}>
              <TextField
                required
                id="model-url"
                label="Model URL"
                value={modelUrl}
                onChange={handleUrlChange}
                variant="outlined"
                error={!!urlError}
                helperText={urlError}
                disabled={!modelSource}
                placeholder={
                  modelProperties.metadata.properties.sourceUri.oneOf.find(
                    (source) => source.title.toLowerCase() === modelSource,
                  )?.examples[0] || 'Select a source first'
                }
              />
            </FormControl>
          </div>
        ),
        icon: SourceIcon,
        label: 'Source',
        helpText: (
          <>
            <ul>
              <li>
                <strong>Artifact Hub:</strong> Artifact Hub package URL. For example,{' '}
                <em>{modelProperties.metadata.properties.sourceUri.oneOf[1].examples[0]}</em>.
              </li>
              <br />
              <li>
                <strong>GitHub:</strong> Provide a GitHub repository URL. For example,{' '}
                <em>{modelProperties.metadata.properties.sourceUri.oneOf[0].examples[0]}</em>.
              </li>
            </ul>
            <p>
              Learn more about the process of{' '}
              <a href="https://docs.meshery.io/guides/configuration-management/generating-models">
                creating and importing models
              </a>
              .
            </p>
          </>
        ),
      },
      {
        component: (
          <Grid item xs={12} style={{ marginTop: '1rem' }}>
            <FormControl component="fieldset">
              <FormControlLabel
                style={{ marginLeft: '0' }}
                label="The components in this model are visual annotations only."
                labelPlacement="start"
                control={
                  <Checkbox
                    checked={isAnnotation}
                    onChange={(e) => setIsAnnotation(e.target.checked)}
                    name="registerModel"
                    color="primary"
                  />
                }
              />
            </FormControl>
          </Grid>
        ),
        icon: AppRegistrationIcon,
        label: 'Additional Details',
        helpText: (
          <>
            <p>Specify your preferences for model registration and usage:</p>
            <ul>
              <li>
                <strong>Visual Annotation Only</strong>: Select this if the model is exclusively for
                visual annotation purposes and its compoonents are not to be orchestrated
                (meaningfully used during deploy/undeploy operations); e.g. custom shapes, lines,
                arrow and so on that serve to enhance comprehension or visual design.
              </li>
            </ul>
          </>
        ),
      },
    ],
  });
  //
  const transitionConfig = {
    0: {
      canGoNext: () =>
        modelDisplayName &&
        modelName &&
        new RegExp(modelProperties.name.pattern).test(modelName) &&
        new RegExp(modelProperties.displayName.pattern).test(modelDisplayName),
      nextButtonText: 'Next',
      nextAction: () => urlStepper.handleNext(),
    },
    1: {
      canGoNext: () => modelCategory && modelSubcategory,
      nextButtonText: 'Next',
      nextAction: () => urlStepper.handleNext(),
    },
    2: {
      canGoNext: () => true,
      nextButtonText: 'Next',
      nextAction: () => urlStepper.handleNext(),
    },
    3: {
      canGoNext: () => modelSource && modelUrl && !urlError,
      nextButtonText: 'Next',
      nextAction: () => urlStepper.handleNext(),
    },
    4: {
      canGoNext: () => true,
      nextButtonText: 'Finish',
      nextAction: handleFinish,
    },
  };

  const canGoNext = transitionConfig[urlStepper.activeStep].canGoNext();
  const nextButtonText = transitionConfig[urlStepper.activeStep].nextButtonText;

  return (
    <>
      <ModalBody>
        <CustomizedStepper {...urlStepper}>{urlStepper.activeStepComponent}</CustomizedStepper>
      </ModalBody>
      <ModalFooter
        variant="filled"
        helpText={urlStepper.steps[urlStepper.activeStep]?.helpText || ``}
      >
        <Box style={{ width: '100%', display: 'flex', gap: '1rem', justifyContent: 'end' }}>
          <ModalButtonSecondary onClick={urlStepper.goBack} disabled={!urlStepper.canGoBack}>
            Back
          </ModalButtonSecondary>
          <ModalButtonPrimary
            disabled={!canGoNext}
            onClick={transitionConfig[urlStepper.activeStep].nextAction}
          >
            {nextButtonText}
          </ModalButtonPrimary>
        </Box>
      </ModalFooter>
    </>
  );
});

UrlStepper.displayName = 'Create';

export default UrlStepper;<|MERGE_RESOLUTION|>--- conflicted
+++ resolved
@@ -40,15 +40,12 @@
   const [logoLightThemePath, setLogoLightThemePath] = React.useState('');
   const [logoDarkThemePath, setLogoDarkThemePath] = React.useState('');
   const [registerModel] = React.useState(true);
-<<<<<<< HEAD
   const [isAnnotation, setIsAnnotation] = React.useState(true);
   const modelProperties = ModelDefinitionV1Beta1Schema.properties;
   const categories = ModelDefinitionV1Beta1Schema.properties.category.properties.name.enum;
   const subCategories = ModelDefinitionV1Beta1Schema.properties.subCategory.enum;
   const shapes = ModelDefinitionV1Beta1Schema.properties.metadata.properties.shape.enum;
-=======
   const [isAnnotation, setIsAnnotation] = React.useState(false);
->>>>>>> 3d15d89b
 
   const handleLogoLightThemeChange = async (event) => {
     const file = event.target.files[0];
