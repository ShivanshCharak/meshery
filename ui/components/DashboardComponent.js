import React from "react";
import PropTypes from "prop-types";
import { withStyles } from "@material-ui/core/styles";
import Grid from "@material-ui/core/Grid";
import {
  NoSsr,
  Chip,
  IconButton,
  Button,
  Card,
  CardContent,
  Typography,
  CardHeader,
  Tooltip,
  TableContainer,
  Table,
  TableHead,
  TableBody,
  TableRow,
  TableCell,
  Paper,
  Select,
  MenuItem,
  Link,
  Box
} from "@material-ui/core";
import blue from "@material-ui/core/colors/blue";
import { connect } from "react-redux";
import { bindActionCreators } from "redux";
import SettingsIcon from "@material-ui/icons/Settings";
import AddIcon from '@material-ui/icons/AddCircleOutline';
import { withRouter } from "next/router";
import { withSnackbar } from "notistack";
import CloseIcon from "@material-ui/icons/Close";
import { updateProgress } from "../lib/store";
import dataFetch from "../lib/data-fetch";
<<<<<<< HEAD
=======
import controlPlaneSubscription from "../components/graphql/subscriptions/ControlPlaneSubscription";
import fetchControlPlanes from "../components/graphql/queries/ControlPlanesQuery";
>>>>>>> 8624a6b4

const styles = (theme) => ({
  root: {
    backgroundColor: "#eaeff1"
  },
  chip: {
    marginRight: theme.spacing(1),
    marginBottom: theme.spacing(1),
  },
  buttons: {
    display: "flex",
    justifyContent: "flex-end",
  },
  button: {
    marginTop: theme.spacing(3),
    marginLeft: theme.spacing(1),
  },
  metricsButton: {
    width: "240px",
  },
  alreadyConfigured: {
    textAlign: "center",
  },
  margin: {
    margin: theme.spacing(1),
  },
  colorSwitchBase: {
    color: blue[300],
    "&$colorChecked": {
      color: blue[500],
      "& + $colorBar": {
        backgroundColor: blue[500],
      },
    },
  },
  colorBar: {},
  colorChecked: {},
  fileLabel: {
    width: "100%",
  },
  fileLabelText: {},
  inClusterLabel: {
    paddingRight: theme.spacing(2),
  },
  alignCenter: {
    textAlign: "center",
  },
  icon: {
    width: theme.spacing(2.5),
  },
  istioIcon: {
    width: theme.spacing(1.5),
  },
  settingsIcon: {
    width: theme.spacing(2.5),
    paddingRight: theme.spacing(0.5),
  },
  addIcon: {
    width: theme.spacing(2.5),
    paddingRight: theme.spacing(0.5),
  },
  cardHeader: {
    fontSize: theme.spacing(2),
  },
  card: {
    height: "100%",
    marginTop: theme.spacing(2)
  },
  cardContent: {
    height: "100%",
  },
  redirectButton: {
    marginLeft: "-.5em",
    color: "#000",
  },
  dashboardSection: {
    backgroundColor: "#fff",
    padding: theme.spacing(2),
    borderRadius: 4,
    height: "100%"
  }
});

/**
 * capitalize takes in a string and returns
 * capitalized string
 * @param {string} str - string to be capitalized
 */
function capitalize(str) {
  return `${str?.charAt(0).toUpperCase()}${str?.substring(1)}`
}

class DashboardComponent extends React.Component {
  constructor(props) {
    super(props);
    const { meshAdapters, k8sconfig, grafana, prometheus } = props;
    this.state = {
      meshAdapters,
      availableAdapters: [],
      mts: new Date(),
      meshLocationURLError: false,

      inClusterConfig: k8sconfig.inClusterConfig, // read from store
      k8sfile: k8sconfig.k8sfile, // read from store
      contextName: k8sconfig.contextName, // read from store

      clusterConfigured: k8sconfig.clusterConfigured, // read from store
      configuredServer: k8sconfig.configuredServer,
      grafanaUrl: grafana.grafanaURL,
      prometheusUrl: prometheus.prometheusURL,
      k8sfileError: false,
      kts: new Date(),

      grafana,
      prometheus,

      versionDetail: {
        build: "",
        latest: "",
        outdated: false,
        commitsha: "",
        release_channel: "NA"
      },

      meshScan: {},
      activeMeshScanNamespace: {},
      meshScanNamespaces: {}
    };
  }

  static getDerivedStateFromProps(props, state) {
    const { meshAdapters, meshAdaptersts, k8sconfig, grafana, prometheus } = props;
    const st = {};
    if (meshAdaptersts > state.mts) {
      st.meshAdapters = meshAdapters;
      st.mts = meshAdaptersts;
    }
    if (k8sconfig.ts > state.kts) {
      st.inClusterConfig = k8sconfig.inClusterConfig;
      st.k8sfile = k8sconfig.k8sfile;
      st.contextName = k8sconfig.contextName;
      st.clusterConfigured = k8sconfig.clusterConfigured;
      st.configuredServer = k8sconfig.configuredServer;
      st.kts = props.ts;
    }

    st.grafana = grafana;
    st.prometheus = prometheus;

    return st;
  }

  // using '/api/mesh/scan' as of now. To be removed after control plane resolvers are in place.
  fetchMeshScanData = () => {
    const self = this;
    self.props.updateProgress({ showProgress: true });
    dataFetch(
      "/api/mesh/scan",
      {
        credentials: "same-origin",
        method: "GET",
        credentials: "include",
      },
      (result) => {
        self.props.updateProgress({ showProgress: false });
        if (result) {
          // Extract all the unique namespaces in the mesh scan
          const namespaces = {};
          const activeNamespaces = {};
          Object.keys(result).forEach(mesh => {
            if (Array.isArray(result[mesh])) {
              result[mesh].forEach(comp => {
                if (comp.metadata) {
                  if (namespaces[mesh]) namespaces[mesh].add(comp.metadata.namespace)
                  else namespaces[mesh] = new Set([comp.metadata.namespace])
                }
              })
              namespaces[mesh] = [...namespaces[mesh]]
              activeNamespaces[mesh] = namespaces[mesh][0] || "";
            }
          })
          self.setState({ meshScanNamespaces: namespaces, activeMeshScanNamespace: activeNamespaces });

          // Check if Istio data is present in the scan
          if (Array.isArray(result.Istio)) {
            const istioData = result.Istio.map(comp => {
              const compData = {
                name: self.generateMeshScanPodName(
                  comp.metadata.name,
                  comp.metadata.labels["pod-template-hash"],
                  comp.metadata.generateName
                ).trimmed,
                component: comp.metadata.labels?.app,
                version: self.generateMeshScanVersion(comp.spec.containers?.[0]?.image),
                namespace: comp.metadata.namespace
              }
              return compData;
            })
            self.setState(state => ({ meshScan: { ...state.meshScan, Istio: istioData } }));
          }

          // Check if Linkerd data is present in the scan
          if (Array.isArray(result.Linkerd)) {
            const linkerdData = result.Linkerd.map(comp => {
              const compData = {
                name: self.generateMeshScanPodName(
                  comp.metadata.name,
                  comp.metadata.labels["pod-template-hash"],
                  comp.metadata.generateName
                ).trimmed,
                component: comp.metadata.labels["linkerd.io/control-plane-component"],
                version: self.generateMeshScanVersion(comp.spec.containers?.[0]?.image),
                namespace: comp.metadata.namespace
              }
              return compData;
            })
            self.setState(state => ({ meshScan: { ...state.meshScan, Linkerd: linkerdData } }));
          }

          // Check if Consul data is present in the scan
          if (Array.isArray(result.Consul)) {
            const consulData = result.Consul.map(comp => {
              const compData = {
                name: self.generateMeshScanPodName(
                  comp.metadata.name,
                  comp.metadata.labels["pod-template-hash"],
                  comp.metadata.generateName
                ).trimmed,
                component: comp.metadata.labels?.app,
                // Extracting consul version name from the command with which consul containers 
                // were spinned up.
                // There are a bunch of commands in there so splitting the string on "\\\n"
                // and then looking for the string which has "consul-image"
                // Once the string is found, we match it against the regex to extract version
                // If any of this fails, it will fallback to "NA"
                version: self.generateMeshScanVersion(
                  comp.spec.containers?.[0]?.command[2]
                    .split("\\\n")
                    .find(str => str.includes("consul-image"))
                ),
                namespace: comp.metadata.namespace
              }
              return compData;
            })
            self.setState(state => ({ meshScan: { ...state.meshScan, Consul: consulData } }));
          }

          // Check if OSM data is present in the scan
          if (Array.isArray(result.osm)) {
            const osmData = result.osm.map(comp => {
              const compData = {
                name: self.generateMeshScanPodName(
                  comp.metadata.name,
                  comp.metadata.labels["pod-template-hash"],
                  comp.metadata.generateName
                ).trimmed,
                component: comp.metadata.labels?.app,
                version: self.generateMeshScanVersion(
                  comp.spec.containers?.[0]?.args
                    ?.find(str => str.includes("openservicemesh/init"))
                ),
                namespace: comp.metadata.namespace
              }
              return compData;
            })
            self.setState(state => ({ meshScan: { ...state.meshScan, osm: osmData } }));
          }

          // Check if NSM data is present in the scan
          if (Array.isArray(result["Network Service Mesh"])) {
            const nsmData = result["Network Service Mesh"].map(comp => {
              const compData = {
                name: self.generateMeshScanPodName(
                  comp.metadata.name,
                  comp.metadata.labels["pod-template-hash"],
                  comp.metadata.generateName
                ).trimmed,
                component: comp.metadata.labels?.app || comp.metadata.name,
                version: `v0.2.0`,
                namespace: comp.metadata.namespace
              }
              return compData;
            })
            self.setState(state => ({ meshScan: { ...state.meshScan, "Network Service Mesh": nsmData } }));
          }
        }
      },
      self.redirectErrorToConsole("Unable to fetch mesh scan data.")
    );
  }

  componentDidMount = () => {
    this.fetchAvailableAdapters();
    this.fetchVersionDetails();
<<<<<<< HEAD
    // meshScanSubscription(data => {
    //   console.log(data);
    //   this.setMeshScanData(data);
    // }, { type: "ALL" });
    // meshScanQuery({ type: "ALL" })
    //   .then(res => {
    //     console.log(res);
    //     // this.setMeshScanData(res);  //uncomment this when control plane resolvers are ready
    //   })
    //   .catch(err => console.error(err))
=======
    controlPlaneSubscription(data => {
      console.log(data);
      this.setMeshScanData(data);
    }, { serviceMesh: "ALL" });
    fetchControlPlanes({ serviceMesh: "ALL" })
      .then(res => {
        console.log(res);
        this.setMeshScanData(res);  //uncomment this when control plane resolvers are ready
      })
      .catch(err => console.error(err))
>>>>>>> 8624a6b4
    // this.fetchMeshScanData(); // using '/api/mesh/scan' as of now. To be removed after control plane resolvers are in place.
  };

  fetchAvailableAdapters = () => {
    const self = this;
    this.props.updateProgress({ showProgress: true });
    dataFetch(
      "/api/mesh/adapters",
      {
        credentials: "same-origin",
        method: "GET",
        credentials: "include",
      },
      (result) => {
        this.props.updateProgress({ showProgress: false });
        if (typeof result !== "undefined") {
          const options = result.map((res) => ({
            value: res,
            label: res,
          }));
          this.setState({ availableAdapters: options });
        }
      },
      self.handleError("Unable to fetch list of adapters.")
    );
  };

  fetchVersionDetails = () => {
    const self = this
    this.props.updateProgress({ showProgress: true });
    dataFetch(
      "/api/server/version",
      {
        credentials: "same-origin",
        method: "GET",
        credentials: "include",
      },
      (result) => {
        this.props.updateProgress({ showProgress: false });
        if (typeof result !== "undefined") {
          this.setState({ versionDetail: result });
        } else {
          this.setState({
            versionDetail: {
              build: "Unknown",
              latest: "Unknown",
              outdated: false,
              commitsha: "Unknown"
            }
          });
        }
      },
      self.handleError("Unable to fetch Meshery version.")
    );
  };

  setMeshScanData = (data) => {
    const self = this;
    self.props.updateProgress({ showProgress: true });
    const namespaces = {};
    const activeNamespaces = {};
    let meshScanData = data.listenToControlPlaneEvents || data.controlPlanes;
    meshScanData?.map(mesh => {
      mesh?.members?.map(member => {
        if (namespaces[mesh.name]) namespaces[mesh.name].add(member.namespace)
        else namespaces[mesh.name] = new Set([member.namespace])
      })
      namespaces[mesh.name] = [...namespaces[mesh.name]]
      activeNamespaces[mesh.name] = namespaces[mesh.name][0] || "";
      const meshData = mesh?.members?.map(member => {
        const compData = {
          name: member.component,
          component: member.component,
          version: mesh.version,
          namespace: member.namespace
        }
        return compData;
      })

      switch (mesh.name) {
        case 'ISTIO':
          self.setState(state => ({ meshScan: { ...state.meshScan, Istio: meshData } }));
          break;
        case 'LINKERD':
          self.setState(state => ({ meshScan: { ...state.meshScan, Linkerd: meshData } }));
          break;
        case 'CONSUL':
          self.setState(state => ({ meshScan: { ...state.meshScan, Consul: meshData } }));
          break;
        case 'OPENSERVICEMESH':
          self.setState(state => ({ meshScan: { ...state.meshScan, osm: meshData } }));
          break;
        case 'NETWORKSM':
          self.setState(state => ({ meshScan: { ...state.meshScan, "Network Service Mesh": meshData } }));
          break;
        case 'OCTARINE':
          self.setState(state => ({ meshScan: { ...state.meshScan, Octarine: meshData } }));
          break;
        case 'TRAEFIK':
          self.setState(state => ({ meshScan: { ...state.meshScan, Traefik: meshData } }));
          break;
        case 'KUMA':
          self.setState(state => ({ meshScan: { ...state.meshScan, Kuma: meshData } }));
          break;
        case 'NGINXSM':
          self.setState(state => ({ meshScan: { ...state.meshScan, Nginx: meshData } }));
          break;
        case 'CITRIXSM':
          self.setState(state => ({ meshScan: { ...state.meshScan, Citrix: meshData } }));
          break;
      }
    })
    self.setState({ meshScanNamespaces: namespaces, activeMeshScanNamespace: activeNamespaces });
  }

  /**
   * generateMeshScanPodName takes in the podname and the hash
   * and returns the trimmed pod name
   * @param {string} podname
   * @param {string} hash
   * @param {string | undefined} custom
   * @returns {{full, trimmed}}
   */
  generateMeshScanPodName = (podname, hash, custom) => {
    const str = (custom || podname)
    return {
      full: podname,
      trimmed: str.substring(0, (hash ? str.indexOf(hash) : str.length) - 1)
    }
  }

  /**
   * generateMeshScanVersion takes in the string from which version
   * is to be extracted and returns the version. If the version string
   * is undefined then it returns "NA"
   * @param {string | undefined} versionStr is the string from which version is to be extracted
   * @returns {string}
   */
  generateMeshScanVersion = (versionStr) => {
    if (typeof versionStr !== "string") return "NA";

    const matchResult = versionStr.match(/\d+(\.\d+){2,}/g);
    if (!matchResult) return "NA";

    // Add "v" iff we have a valid match result
    return `v${matchResult[0]}`;
  }

  handleError = (msg) => (error) => {
    this.props.updateProgress({ showProgress: false });
    const self = this;
    this.props.enqueueSnackbar(`${msg}: ${error}`, {
      variant: "error",
      action: (key) => (
        <IconButton key="close" aria-label="Close" color="inherit" onClick={() => self.props.closeSnackbar(key)}>
          <CloseIcon />
        </IconButton>
      ),
      autoHideDuration: 7000,
    });
  };

  /**
   * redirectErrorToConsole returns a function which redirects
   * ther error to the console under the group labelled by the "msg"
   * param
   * @param {string} msg 
   */
  redirectErrorToConsole = (msg) => (error) => {
    this.props.updateProgress({ showProgress: false });
    console.group(msg);
    console.error(error);
    console.groupEnd();
  }

  handleAdapterPingError = (msg) => () => {
    const { classes } = this.props;
    this.props.updateProgress({ showProgress: false });
    const self = this;
    this.props.enqueueSnackbar(`${msg}. To configure an adapter, visit`, {
      variant: "error",
      autoHideDuration: 2000,
      action: (key) => (
        <>
          <Button
            key="configure-close"
            aria-label="Configure"
            className={classes.redirectButton}
            onClick={() => {
              self.props.router.push("/settings#service-mesh");
              self.props.closeSnackbar(key);
            }}
          >
            Settings
          </Button>

          <IconButton key="close" aria-label="Close" color="inherit" onClick={() => self.props.closeSnackbar(key)}>
            <CloseIcon />
          </IconButton>
        </>
      ),
    });
  };

  handleDelete() {
    return false;
  }

  handleAdapterClick = (adapterLoc) => () => {
    // const { meshAdapters } = this.state;
    this.props.updateProgress({ showProgress: true });
    const self = this;
    dataFetch(
      `/api/mesh/adapter/ping?adapter=${encodeURIComponent(adapterLoc)}`,
      {
        credentials: "same-origin",
        credentials: "include",
      },
      (result) => {
        this.props.updateProgress({ showProgress: false });
        if (typeof result !== "undefined") {
          this.props.enqueueSnackbar("Adapter successfully pinged!", {
            variant: "success",
            autoHideDuration: 2000,
            action: (key) => (
              <IconButton key="close" aria-label="Close" color="inherit" onClick={() => self.props.closeSnackbar(key)}>
                <CloseIcon />
              </IconButton>
            ),
          });
        }
      },
      self.handleAdapterPingError("Could not ping adapter.")
    );
  };

  handleConfigure = (val) => {
    this.props.router.push(`/settings#metrics/${val}`);
  };

  handleKubernetesClick = () => {
    this.props.updateProgress({ showProgress: true });
    const self = this;
    dataFetch(
      "/api/k8sconfig/ping",
      {
        credentials: "same-origin",
        credentials: "include",
      },
      (result) => {
        this.props.updateProgress({ showProgress: false });
        if (typeof result !== "undefined") {
          this.props.enqueueSnackbar("Kubernetes successfully pinged!", {
            variant: "success",
            autoHideDuration: 2000,
            action: (key) => (
              <IconButton key="close" aria-label="Close" color="inherit" onClick={() => self.props.closeSnackbar(key)}>
                <CloseIcon />
              </IconButton>
            ),
          });
        }
      },
      self.handleError("Could not ping Kubernetes.")
    );
  };

  handleGrafanaClick = () => {
    this.props.updateProgress({ showProgress: true });
    const self = this;
    dataFetch(
      "/api/grafana/ping",
      {
        credentials: "same-origin",
        credentials: "include",
      },
      (result) => {
        this.props.updateProgress({ showProgress: false });
        if (typeof result !== "undefined") {
          this.props.enqueueSnackbar("Grafana successfully pinged!", {
            variant: "success",
            autoHideDuration: 2000,
            action: (key) => (
              <IconButton key="close" aria-label="Close" color="inherit" onClick={() => self.props.closeSnackbar(key)}>
                <CloseIcon />
              </IconButton>
            ),
          });
        }
      },
      self.handleError("Could not ping Grafana.")
    );
  };

  /**
   * Meshcard takes in the mesh related data
   * and renders a table along with other information of
   * the mesh
   * @param {{name, icon, tag}} mesh
   * @param {{name, component, version, namespace}[]} components Array of components data
   */
  Meshcard = (mesh, components = []) => {
    const self = this;
    if (Array.isArray(components) && components.length)
      return (
        <Paper elevation={1} style={{ padding: "2rem", marginTop: "1rem" }}>
          <Grid container justify="space-between" spacing={1}>
            <Grid item>
              <div style={{ display: "flex", alignItems: "center", marginBottom: "1rem" }}>
                <img src={mesh.icon} className={this.props.classes.icon} style={{ marginRight: "0.75rem" }} />
                <Typography variant="h6">{mesh.name}</Typography>
              </div>
            </Grid>
            <Grid item>
              <Select
                value={self.state.activeMeshScanNamespace[mesh.tag || mesh.name]}
                onChange={(e) => self.setState(state => ({
                  activeMeshScanNamespace: { ...state.activeMeshScanNamespace, [mesh.tag || mesh.name]: e.target.value }
                }))}
              >
                {
                  self.state.meshScanNamespaces[mesh.tag || mesh.name]
                  &&
                  self.state.meshScanNamespaces[mesh.tag || mesh.name].map(ns => <MenuItem value={ns}>{ns}</MenuItem>)
                }
              </Select>
            </Grid>
          </Grid>
          <TableContainer>
            <Table aria-label="mesh details table">
              <TableHead>
                <TableRow>
                  <TableCell align="center">Control Plane Pods</TableCell>
                  <TableCell align="center">Component</TableCell>
                  <TableCell align="center">Version</TableCell>
                </TableRow>
              </TableHead>
              <TableBody>
                {components
                  .filter(comp => comp.namespace === self.state.activeMeshScanNamespace[mesh.tag || mesh.name])
                  .map((component) => (
                    <TableRow key={component.name.full}>
                      <TableCell scope="row" align="center">
                        <Tooltip title={component.name.full}>
                          <div style={{ textAlign: "center" }}>
                            {component.name.trimmed}
                          </div>
                        </Tooltip>
                      </TableCell>
                      <TableCell align="center">{component.component}</TableCell>
                      <TableCell align="center">{component.version}</TableCell>
                    </TableRow>)
                  )}
              </TableBody>
            </Table>
          </TableContainer>
        </Paper>
      )

    return null
  }

  handlePrometheusClick = () => {
    this.props.updateProgress({ showProgress: true });
    const self = this;
    dataFetch(
      "/api/prometheus/ping",
      {
        credentials: "same-origin",
        credentials: "include",
      },
      (result) => {
        this.props.updateProgress({ showProgress: false });
        if (typeof result !== "undefined") {
          this.props.enqueueSnackbar("Prometheus successfully pinged!", {
            variant: "success",
            autoHideDuration: 2000,
            action: (key) => (
              <IconButton key="close" aria-label="Close" color="inherit" onClick={() => self.props.closeSnackbar(key)}>
                <CloseIcon />
              </IconButton>
            ),
          });
        }
      },
      self.handleError("Could not ping Prometheus.")
    );
  };

  showCard(title, content) {
    const { classes } = this.props;
    return (
      <Card className={classes.card}>
        <CardHeader
          disableTypography
          title={title}
          // action={iconComponent}
          className={classes.cardHeader}
        />
        <CardContent className={classes.cardContent}>{content}</CardContent>
      </Card>
    );
  }

  configureTemplate = () => {
    const { classes } = this.props;
    const {
      inClusterConfig,
      contextName,
      clusterConfigured,
      configuredServer,
      meshAdapters,
      grafanaUrl,
      prometheusUrl,
      availableAdapters,
      grafana,
      prometheus,
    } = this.state;
    const self = this;
    let showConfigured = "Not connected to Kubernetes.";
    if (clusterConfigured) {
      let chp = (
        <Chip
          label={inClusterConfig ? "Using In Cluster Config" : contextName}
          onClick={self.handleKubernetesClick}
          icon={<img src="/static/img/kubernetes.svg" className={classes.icon} />}
          className={classes.chip}
          key="k8s-key"
          variant="outlined"
        />
      );

      if (configuredServer) {
        chp = <Tooltip title={`Server: ${configuredServer}`}>{chp}</Tooltip>;
      }

      showConfigured = <div showConfigured>{chp}</div>;
    }

    let showAdapters = "No adapters configured.";
    if (availableAdapters.length > 0) {
      availableAdapters.sort((a1, a2) => (a1.value < a2.value ? -1 : a1.value > a2.value ? 1 : 0));

      showAdapters = (
        <div>
          {availableAdapters.map((aa, ia) => {
            let isDisabled = true;
            let image = "/static/img/meshery-logo.png";
            let logoIcon = <img src={image} className={classes.icon} />;
            let adapterType = "";
            meshAdapters.forEach((adapter) => {
              if (aa.value === adapter.adapter_location) {
                isDisabled = false;
                adapterType = adapter.name;
                switch (adapter.name.toLowerCase()) {
                  case "istio":
                    image = "/static/img/istio.svg";
                    logoIcon = <img src={image} className={classes.istioIcon} />;
                    break;
                  case "linkerd":
                    image = "/static/img/linkerd.svg";
                    logoIcon = <img src={image} className={classes.icon} />;
                    break;
                  case "consul":
                    image = "/static/img/consul.svg";
                    logoIcon = <img src={image} className={classes.icon} />;
                    break;
                  case "network service mesh":
                    image = "/static/img/nsm.svg";
                    logoIcon = <img src={image} className={classes.icon} />;
                    break;
                  case "octarine":
                    image = "/static/img/octarine.svg";
                    logoIcon = <img src={image} className={classes.icon} />;
                    break;
                  case "citrix service mesh":
                    image = "/static/img/citrix.svg";
                    logoIcon = <img src={image} className={classes.icon} />;
                    break;
                  case "osm":
                    image = "/static/img/osm.svg";
                    logoIcon = <img src={image} className={classes.icon} />;
                    break;
                  case "kuma":
                    image = "/static/img/kuma.svg";
                    logoIcon = <img src={image} className={classes.icon} />;
                    break;
                  case "nginx service mesh":
                    image = "/static/img/nginx-sm.svg";
                    logoIcon = <img src={image} className={classes.icon} />;
                    break;
                  case "traefik mesh":
                    image = "/static/img/traefikmesh.svg";
                    logoIcon = <img src={image} className={classes.icon} />;
                    break;
                }
              }
            });

            return (
              <Tooltip
                key={`adapters-${ia}`}
                title={
                  isDisabled
                    ? "This adapter is inactive"
                    : `${adapterType
                      .toLowerCase()
                      .split(" ")
                      .map((s) => s.charAt(0).toUpperCase() + s.substring(1))
                      .join(" ")} adapter on port ${aa.label.split(":")[1]}`
                }
              >
                <Chip
                  label={aa.label.split(":")[0]}
                  onClick={self.handleAdapterClick(aa.value)}
                  icon={logoIcon}
                  className={classes.chip}
                  key={`adapters-${ia}`}
                  variant={isDisabled ? "default" : "outlined"}
                />
              </Tooltip>
            );
          })}
        </div>
      );
    }
    let showGrafana;
    if (grafanaUrl === "") {
      showGrafana = (
        <div className={classes.alreadyConfigured}>
          <Button
            variant="contained"
            color="primary"
            size="large"
            className={classes.metricsButton}
            onClick={() => this.handleConfigure("grafana")}
          >
            <SettingsIcon className={classes.settingsIcon} />
            Configure Grafana
          </Button>
        </div>
      );
    }
    if (grafana && grafana.grafanaURL && grafana.grafanaURL !== "") {
      showGrafana = (
        <Chip
          label={grafana.grafanaURL}
          onClick={self.handleGrafanaClick}
          icon={<img src="/static/img/grafana_icon.svg" className={classes.icon} />}
          className={classes.chip}
          key="graf-key"
          variant="outlined"
        />
      );
    }

    let showPrometheus;
    if (prometheusUrl === "") {
      showPrometheus = (
        <div className={classes.alreadyConfigured}>
          <Button
            variant="contained"
            color="primary"
            size="large"
            className={classes.metricsButton}
            onClick={() => this.handleConfigure("prometheus")}
          >
            <SettingsIcon className={classes.settingsIcon} />
            Configure Prometheus
          </Button>
        </div>
      );
    }
    if (prometheus && prometheus.prometheusURL && prometheus.prometheusURL !== "") {
      showPrometheus = (
        <Chip
          label={prometheus.prometheusURL}
          onClick={self.handlePrometheusClick}
          icon={<img src="/static/img/prometheus_logo_orange_circle.svg" className={classes.icon} />}
          className={classes.chip}
          key="prom-key"
          variant="outlined"
        />
      );
    }

    const showMetrics = (
      <Grid container justify="center" spacing={2}>
        <Grid item>
          {showPrometheus}
        </Grid>
        <Grid item>
          {showGrafana}
        </Grid>
      </Grid>
    );

    const showServiceMesh = (
      <>
        {
          Object.keys(self.state.meshScan).length
            ?
            <>
              {self.Meshcard({ name: "Consul", icon: "/static/img/consul.svg" }, self.state.meshScan.Consul)}
              {self.Meshcard({ name: "Istio", icon: "/static/img/istio.svg" }, self.state.meshScan.Istio)}
              {self.Meshcard({ name: "Linkerd", icon: "/static/img/linkerd.svg" }, self.state.meshScan.Linkerd)}
              {self.Meshcard({
                name: "Open Service Mesh",
                icon: "/static/img/osm.svg",
                tag: "osm"
              }, self.state.meshScan.osm)}
              {self.Meshcard({
                name: "Network Service Mesh",
                icon: "/static/img/nsm.svg"
              }, self.state.meshScan["Network Service Mesh"])}
            </>
            :
            <div style={{
              padding: "2rem",
              display: "flex",
              justifyContent: "center",
              alignItems: "center",
              flexDirection: "column"
            }}>
              <Typography
                style={{ fontSize: "1.5rem", marginBottom: "2rem" }}
                align="center"
                color="textSecondary">
                No service meshes detected in the {self.state.contextName} cluster.
              </Typography>
              <Button
                aria-label="Add Meshes"
                variant="contained"
                color="primary"
                size="large"
                onClick={() => self.props.router.push("/management")}
              >
                <AddIcon className={classes.addIcon} />
                Install Service Mesh
              </Button>
            </div>
        }
      </>
    )

    /**
     * getMesheryVersionText returs a well formatted version text
     * 
     * If the meshery is running latest version then and is using "edge" channel
     * then it will just show "edge-latest". However, if the meshery is on edge and
     * is running an outdated version then it will return "edge-$version".
     * 
     * If on stable channel, then it will always show "stable-$version"
     */
    const getMesheryVersionText = () => {
      const { build, outdated, release_channel } = this.state.versionDetail

      // If the version is outdated then no matter what the 
      // release channel is, specify the build
      if (outdated) return `${release_channel}-${build}`;

      if (release_channel === "edge") return `${release_channel}-latest`;
      if (release_channel === "stable") return `${release_channel}-${build}`;

      return ``
    };

    /**
     * versionUpdateMsg returns the appropriate message
     * based on the meshery's current running version and latest available
     * version.
     * 
     * @returns {React.ReactNode} react component to display
     */
    const versionUpdateMsg = () => {
      const { outdated, latest } = this.state.versionDetail;

      if (outdated)
        return (
          <>
            Newer version of Meshery available:{" "}
            <Link href={`https://docs.meshery.io/project/releases/${latest}`}>{`${latest}`}</Link>
          </>
        );

      return <>Running latest Meshery version.</>
    }

    const showRelease = (
      <>
        <Grid container justify="space-between" spacing={1}>
          <Grid item xs={12} md={6}>
            <Typography style={{ fontWeight: "bold", paddingBottom: "4px" }}>Channel Subscription</Typography>
            <Typography style={{ paddingTop: "2px", paddingBottom: "8px" }}>
              {capitalize(this.state.versionDetail.release_channel)}
            </Typography>
          </Grid>
          <Grid item xs={12} md={6} style={{ padding: "0" }}>
            <Typography style={{ fontWeight: "bold", paddingBottom: "4px" }}>Version</Typography>
            <Typography style={{ paddingTop: "2px", paddingBottom: "8px" }}>
              {getMesheryVersionText()}
            </Typography>
          </Grid>
        </ Grid>
        <Typography component="div" style={{ marginTop: "1.5rem" }}>
          <Box fontStyle="italic" fontSize={14}>
            {versionUpdateMsg()}
          </Box>
        </Typography>
      </>
    );

    return (
      <NoSsr>
        <div className={classes.root}>
          <Grid container spacing={2}>
            <Grid item xs={12} md={6}>
              <div className={classes.dashboardSection}>
                <Typography variant="h6" gutterBottom className={classes.chartTitle}>
                  Service Mesh
                </Typography>
                {showServiceMesh}
              </div>
            </Grid>
            <Grid item xs={12} md={6}>
              <div className={classes.dashboardSection}>
                <Typography variant="h6" gutterBottom className={classes.chartTitle}>
                  Connection Status
                </Typography>
                <div>{self.showCard("Kubernetes", showConfigured)}</div>
                <div>{self.showCard("Adapters", showAdapters)}</div>
                <div>{self.showCard("Metrics", showMetrics)}</div>
                <div>{self.showCard("Release", showRelease)}</div>
              </div>
            </Grid>
          </Grid>
        </div>
      </NoSsr>
    );
  };

  render() {
    return this.configureTemplate();
  }
}

DashboardComponent.propTypes = {
  classes: PropTypes.object.isRequired,
};

const mapDispatchToProps = (dispatch) => ({
  updateProgress: bindActionCreators(updateProgress, dispatch),
});
const mapStateToProps = (state) => {
  const k8sconfig = state.get("k8sConfig").toJS();
  const meshAdapters = state.get("meshAdapters").toJS();
  const meshAdaptersts = state.get("meshAdaptersts");
  const grafana = state.get("grafana").toJS();
  const prometheus = state.get("prometheus").toJS();
  return {
    meshAdapters,
    meshAdaptersts,
    k8sconfig,
    grafana,
    prometheus,
  };
};

export default withStyles(styles)(
  connect(mapStateToProps, mapDispatchToProps)(withRouter(withSnackbar(DashboardComponent)))
);<|MERGE_RESOLUTION|>--- conflicted
+++ resolved
@@ -34,11 +34,8 @@
 import CloseIcon from "@material-ui/icons/Close";
 import { updateProgress } from "../lib/store";
 import dataFetch from "../lib/data-fetch";
-<<<<<<< HEAD
-=======
 import controlPlaneSubscription from "../components/graphql/subscriptions/ControlPlaneSubscription";
 import fetchControlPlanes from "../components/graphql/queries/ControlPlanesQuery";
->>>>>>> 8624a6b4
 
 const styles = (theme) => ({
   root: {
@@ -333,18 +330,6 @@
   componentDidMount = () => {
     this.fetchAvailableAdapters();
     this.fetchVersionDetails();
-<<<<<<< HEAD
-    // meshScanSubscription(data => {
-    //   console.log(data);
-    //   this.setMeshScanData(data);
-    // }, { type: "ALL" });
-    // meshScanQuery({ type: "ALL" })
-    //   .then(res => {
-    //     console.log(res);
-    //     // this.setMeshScanData(res);  //uncomment this when control plane resolvers are ready
-    //   })
-    //   .catch(err => console.error(err))
-=======
     controlPlaneSubscription(data => {
       console.log(data);
       this.setMeshScanData(data);
@@ -355,7 +340,6 @@
         this.setMeshScanData(res);  //uncomment this when control plane resolvers are ready
       })
       .catch(err => console.error(err))
->>>>>>> 8624a6b4
     // this.fetchMeshScanData(); // using '/api/mesh/scan' as of now. To be removed after control plane resolvers are in place.
   };
 
