import React, { useContext, useState, useEffect } from 'react';
import {
  Modal,
  ModalBody,
  useTheme,
  WorkspaceIcon,
  List,
  IconButton,
  ListItem,
  ListItemButton,
  ListItemIcon,
  ListItemText,
  Box,
  DesignIcon,
  ViewIcon,
  Collapse,
  useMediaQuery,
  Divider,
  ErrorBoundary,
} from '@layer5/sistent';
import { WorkspacesComponent } from '../Lifecycle';
import { iconMedium, iconSmall } from 'css/icons.styles';
import ChevronLeftIcon from '@mui/icons-material/ChevronLeft';
import ChevronRightIcon from '@mui/icons-material/ChevronRight';
import AccessTimeFilledIcon from '@mui/icons-material/AccessTimeFilled';
import ExpandLess from '@mui/icons-material/ExpandLess';
import ExpandMore from '@mui/icons-material/ExpandMore';
import MyViewsContent from './MyViewsContent';
import MyDesignsContent from './MyDesignsContent';
import RecentContent from './RecentContent';
import { useGetWorkspacesQuery } from '../../rtk-query/workspace';
import { DrawerHeader, StyledDrawer, StyledMainContent } from './styles';
import { WorkspaceSwitcherContext } from './WorkspaceSwitcher';
import WorkspaceContent from './WorkspaceContent';
import { useGetProviderCapabilitiesQuery } from '@/rtk-query/user';
import PeopleIcon from '@mui/icons-material/People';
import SharedContent from './SharedContent';
<<<<<<< HEAD
import { useSelectorRtk } from '@/store/hooks';
=======
import { useGetCurrentOrganization } from '@/utils/hooks/useStateValue';
import CAN from '@/utils/can';
import { keys } from '@/utils/permission_constants';
>>>>>>> ef705ffa

const getNavItem = (theme) => {
  return [
    {
      id: 'Recent',
      label: 'Recent',
      icon: <AccessTimeFilledIcon />,
      content: <RecentContent />,
    },
    {
      id: 'My-Designs',
      label: 'My Designs',
      icon: (
        <DesignIcon
          fill={theme.palette.icon.default}
          secondaryFill={theme.palette.icon.default}
          {...iconSmall}
          primaryFill={theme.palette.icon.default}
        />
      ),
      content: <MyDesignsContent />,
    },
    {
      id: 'My-Views',
      label: 'My Views',
      icon: <ViewIcon {...iconSmall} fill={theme.palette.icon.default} />,
      enabled: CAN(keys.VIEW_VIEWS.action, keys.VIEW_VIEWS.subject),
      content: <MyViewsContent />,
    },
    {
      id: 'Shared-With-Me',
      label: 'Shared With Me',
      icon: <PeopleIcon {...iconSmall} />,
      content: <SharedContent />,
    },
  ];
};

const NavItem = ({ item, open, selectedId, onSelect }) => {
  return (
    <ListItem disablePadding sx={{ display: 'block' }}>
      <ListItemButton
        selected={selectedId === item.id}
        onClick={() => onSelect(item.id)}
        sx={{
          minHeight: 48,
          px: 2.5,
          justifyContent: open ? 'initial' : 'center',
        }}
      >
        <ListItemIcon
          sx={{
            minWidth: 0,
            justifyContent: 'center',
            mr: open ? 3 : 'auto',
          }}
        >
          {item.icon}
        </ListItemIcon>
        <ListItemText primary={item.label} sx={{ opacity: open ? 1 : 0 }} />
      </ListItemButton>
    </ListItem>
  );
};

const WorkspacesSection = ({ open, selectedId, onSelect, workspacesData, isLoading }) => {
  const theme = useTheme();
  const [isExpanded, setIsExpanded] = useState(true);

  const handleWorkspacesClick = () => {
    onSelect('All Workspaces');
    setIsExpanded(!isExpanded);
  };

  const workspaces = workspacesData?.workspaces?.map((workspace) => ({
    id: workspace.id,
    name: workspace.name,
    icon: (
      <WorkspaceIcon
        fill={theme.palette.icon.default}
        secondaryFill={theme.palette.icon.default}
        {...iconSmall}
      />
    ),
  }));

  return (
    <>
      <ListItem disablePadding sx={{ display: 'block' }}>
        <ListItemButton
          selected={selectedId === 'All Workspaces'}
          onClick={handleWorkspacesClick}
          sx={{
            minHeight: 48,
            px: 2.5,
            justifyContent: open ? 'initial' : 'center',
          }}
        >
          <ListItemIcon
            sx={{
              minWidth: 0,
              justifyContent: 'center',
              mr: open ? 3 : 'auto',
            }}
          >
            <WorkspaceIcon
              fill={theme.palette.icon.default}
              secondaryFill={theme.palette.icon.default}
              {...iconSmall}
            />
          </ListItemIcon>
          <ListItemText primary="All Workspaces" sx={{ opacity: open ? 1 : 0 }} />
          {open && workspaces && workspaces.length > 0 && (
            <Box component="span">{isExpanded ? <ExpandLess /> : <ExpandMore />}</Box>
          )}
        </ListItemButton>
      </ListItem>

      {open && (
        <Collapse in={isExpanded} timeout="auto" unmountOnExit>
          {isLoading ? (
            <ListItem sx={{ pl: 4 }}>
              <ListItemText primary="Loading..." />
            </ListItem>
          ) : (
            workspaces &&
            workspaces.map((workspace) => (
              <ListItem
                key={workspace.id}
                disablePadding
                sx={{ display: 'block', backgroundColor: theme.palette.background.secondary }}
              >
                <ListItemButton
                  selected={selectedId === workspace.id}
                  onClick={() => onSelect(workspace.id)}
                  sx={{
                    minHeight: 48,
                    px: 2.5,
                    pl: '2.5rem',
                    justifyContent: open ? 'initial' : 'center',
                  }}
                >
                  <ListItemIcon
                    sx={{
                      minWidth: 0,
                      justifyContent: 'center',
                      mr: open ? 3 : 'auto',
                    }}
                  >
                    {workspace.icon}
                  </ListItemIcon>
                  <ListItemText primary={workspace.name} sx={{ opacity: open ? 1 : 0 }} />
                </ListItemButton>
              </ListItem>
            ))
          )}
        </Collapse>
      )}
    </>
  );
};

const WorkspaceContentWrapper = ({ id, workspacesData }) => {
  const workspaceSwitcherContext = useContext(WorkspaceSwitcherContext);
  const theme = useTheme();

  useEffect(() => {
    if (id === 'All Workspaces') {
      workspaceSwitcherContext.setSelectedWorkspace({
        id: null,
        name: null,
      });
    }
  }, [id, workspacesData]);

  const navConfig = getNavItem(theme);
  const mainItem = navConfig.find((item) => item.id === id);

  if (mainItem && mainItem.content) {
    return mainItem.content;
  }

  if (id === 'All Workspaces') {
    return <WorkspacesComponent />;
  }

  const foundWorkspace = workspacesData?.workspaces?.find((workspace) => workspace.id === id);
  if (foundWorkspace) {
    return <WorkspaceContent workspace={foundWorkspace} />;
  }

  return <RecentContent />;
};

const Navigation = ({ setHeaderInfo }) => {
  const theme = useTheme();
  const isMobile = useMediaQuery(theme.breakpoints.down('lg'));
  const [open, setOpen] = useState(!isMobile);
  const { data: capabilitiesData } = useGetProviderCapabilitiesQuery();
  const isLocalProvider = capabilitiesData?.provider_type === 'local';
  const workspaceSwitcherContext = useContext(WorkspaceSwitcherContext);
  const { selectedWorkspace } = workspaceSwitcherContext;
  const [selectedId, setSelectedId] = useState(selectedWorkspace?.id || 'Recent');
<<<<<<< HEAD
  const { organization: currentOrganization } = useSelectorRtk((state) => state.ui);
  const navConfig = getNavItem(theme);
=======
  const currentOrganization = useGetCurrentOrganization();
  const navConfig = getNavItem(theme).filter((item) => item.enabled !== false);
>>>>>>> ef705ffa

  const { data: workspacesData, isLoading } = useGetWorkspacesQuery(
    {
      page: 0,
      pagesize: 'all',
      order: 'updated_at desc',
      orgId: currentOrganization?.id,
    },
    {
      skip: !currentOrganization?.id,
    },
  );

  useEffect(() => {
    setOpen(!isMobile);
  }, [isMobile]);

  const handleDrawerToggle = () => {
    setOpen(!open);
  };

  const updateHeaderInfo = (id) => {
    const mainItem = navConfig.find((item) => item.id === id);

    if (mainItem) {
      setHeaderInfo({
        title: mainItem.label,
        icon: mainItem.icon,
      });
    } else if (id === 'All Workspaces') {
      setHeaderInfo({
        title: 'All Workspaces',
        icon: <WorkspaceIcon {...iconMedium} secondaryFill={theme.palette.icon.neutral.default} />,
      });
    } else {
      const foundWorkspace = workspacesData?.workspaces?.find((workspace) => workspace.id === id);
      if (foundWorkspace) {
        setHeaderInfo({
          title: `Workspace "${foundWorkspace.name}"`,
          icon: (
            <WorkspaceIcon {...iconMedium} secondaryFill={theme.palette.icon.neutral.default} />
          ),
        });
      }
    }
  };

  const handleItemSelect = (id) => {
    setSelectedId(id);
    updateHeaderInfo(id);
  };

  // Set initial header info on component mount or when data changes
  useEffect(() => {
    updateHeaderInfo(selectedId);
  }, [selectedId, workspacesData, theme]);

  return (
    <Box sx={{ display: 'flex', position: 'relative', height: '100%' }}>
      <ErrorBoundary>
        <StyledDrawer
          variant="permanent"
          open={open}
          sx={{
            '& .MuiDrawer-paper': {
              position: 'relative',
              height: '100%',
            },
          }}
        >
          <List>
            {!isLocalProvider &&
              navConfig.map((item) => (
                <NavItem
                  key={item.id}
                  item={item}
                  open={open}
                  selectedId={selectedId}
                  onSelect={handleItemSelect}
                />
              ))}
            <Divider
              sx={{
                marginBlock: '0.5rem',
              }}
            />
            <WorkspacesSection
              open={open}
              selectedId={selectedId}
              onSelect={handleItemSelect}
              workspacesData={workspacesData}
              isLoading={isLoading}
            />
          </List>

          <DrawerHeader open={open}>
            <IconButton onClick={handleDrawerToggle}>
              {open ? <ChevronLeftIcon /> : <ChevronRightIcon />}
            </IconButton>
          </DrawerHeader>
        </StyledDrawer>
      </ErrorBoundary>
      <ErrorBoundary>
        <StyledMainContent>
          <WorkspaceContentWrapper id={selectedId} workspacesData={workspacesData} />
        </StyledMainContent>
      </ErrorBoundary>
    </Box>
  );
};

const WorkspaceModal = ({ setWorkspaceModal, workspaceModal }) => {
  const theme = useTheme();
  const [headerInfo, setHeaderInfo] = useState({
    title: 'All Workspaces',
    icon: <WorkspaceIcon {...iconMedium} secondaryFill={theme.palette.icon.neutral.default} />,
  });

  return (
    <Modal
      closeModal={() => setWorkspaceModal(false)}
      fullScreen
      fullWidth
      sx={{ margin: '5rem 8rem' }}
      open={workspaceModal}
      headerIcon={headerInfo.icon}
      title={headerInfo.title}
    >
      <ModalBody style={{ height: '100%', padding: '0' }}>
        {workspaceModal && <Navigation setHeaderInfo={setHeaderInfo} />}
      </ModalBody>
    </Modal>
  );
};

export default WorkspaceModal;<|MERGE_RESOLUTION|>--- conflicted
+++ resolved
@@ -35,13 +35,10 @@
 import { useGetProviderCapabilitiesQuery } from '@/rtk-query/user';
 import PeopleIcon from '@mui/icons-material/People';
 import SharedContent from './SharedContent';
-<<<<<<< HEAD
 import { useSelectorRtk } from '@/store/hooks';
-=======
-import { useGetCurrentOrganization } from '@/utils/hooks/useStateValue';
 import CAN from '@/utils/can';
 import { keys } from '@/utils/permission_constants';
->>>>>>> ef705ffa
+
 
 const getNavItem = (theme) => {
   return [
@@ -245,13 +242,9 @@
   const workspaceSwitcherContext = useContext(WorkspaceSwitcherContext);
   const { selectedWorkspace } = workspaceSwitcherContext;
   const [selectedId, setSelectedId] = useState(selectedWorkspace?.id || 'Recent');
-<<<<<<< HEAD
   const { organization: currentOrganization } = useSelectorRtk((state) => state.ui);
-  const navConfig = getNavItem(theme);
-=======
   const currentOrganization = useGetCurrentOrganization();
   const navConfig = getNavItem(theme).filter((item) => item.enabled !== false);
->>>>>>> ef705ffa
 
   const { data: workspacesData, isLoading } = useGetWorkspacesQuery(
     {
