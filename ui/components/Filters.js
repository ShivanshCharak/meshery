/* eslint-disable react/display-name */
import React, { useState, useEffect, useRef } from 'react';
import { withStyles } from '@material-ui/core/styles';
// import { createTheme } from '@material-ui/core/styles';
import {
  NoSsr,
  TableCell,
  IconButton,
  Dialog,
  DialogTitle,
  DialogContent,
  DialogActions,
  Divider,
  Tooltip,
  Typography,
  Button,
} from '@material-ui/core';
import { UnControlled as CodeMirror } from 'react-codemirror2';
import DeleteIcon from '@material-ui/icons/Delete';
import { connect } from 'react-redux';
import { bindActionCreators } from 'redux';
import Moment from 'react-moment';
import CloseIcon from '@material-ui/icons/Close';
import EditIcon from '@material-ui/icons/Edit';
import { toggleCatalogContent, updateProgress } from '../lib/store';
import dataFetch from '../lib/data-fetch';
import PromptComponent from './PromptComponent';
import FullscreenIcon from '@material-ui/icons/Fullscreen';
import FullscreenExitIcon from '@material-ui/icons/FullscreenExit';
import { FILE_OPS, MesheryFiltersCatalog, VISIBILITY } from '../utils/Enum';
import ViewSwitch from './ViewSwitch';
import CatalogFilter from './CatalogFilter';
import FiltersGrid from './MesheryFilters/FiltersGrid';
import { trueRandom } from '../lib/trueRandom';
import GetAppIcon from '@material-ui/icons/GetApp';
import PublicIcon from '@material-ui/icons/Public';
import { ctxUrl } from '../utils/multi-ctx';
import ConfirmationMsg from './ConfirmationModal';
import PublishIcon from '@material-ui/icons/Publish';
import downloadFile from '../utils/fileDownloader';
import CloneIcon from '../public/static/img/CloneIcon';
import SaveIcon from '@material-ui/icons/Save';
import ConfigurationSubscription from './graphql/subscriptions/ConfigurationSubscription';
import fetchCatalogFilter from './graphql/queries/CatalogFilterQuery';
import { iconMedium } from '../css/icons.styles';
import Modal from './Modal';
import { getUnit8ArrayDecodedFile, modifyRJSFSchema } from '../utils/utils';
import Filter from '../public/static/img/drawer-icons/filter_svg.js';
import { getMeshModels } from '../api/meshmodel';
import _ from 'lodash';
import { useNotification } from '../utils/hooks/useNotification';
import { EVENT_TYPES } from '../lib/event-types';
import SearchBar from '../utils/custom-search';
import CustomColumnVisibilityControl from '../utils/custom-column';
import { ResponsiveDataTable } from '@layer5/sistent-components';
import useStyles from '../assets/styles/general/tool.styles';
import { updateVisibleColumns } from '../utils/responsive-column';
import { useWindowDimensions } from '../utils/dimension';
import { Box } from '@mui/material';
import InfoModal from './Modals/Information/InfoModal';
import InfoOutlinedIcon from '@material-ui/icons/InfoOutlined';
<<<<<<< HEAD
import { SortableTableCell } from './connections/common/index.js';
=======
import CAN from '@/utils/can';
import { keys } from '@/utils/permission_constants';
import DefaultError from './General/error-404/index';
>>>>>>> c40f9a62

const styles = (theme) => ({
  grid: {
    padding: theme.spacing(2),
  },
  tableHeader: {
    fontWeight: 'bolder',
    fontSize: 18,
  },
  createButton: {
    width: 'fit-content',
    alignSelf: 'flex-start',
  },
  viewSwitchButton: {
    justifySelf: 'flex-end',
    paddingLeft: '1rem',
  },
  ymlDialogTitle: {
    display: 'flex',
    alignItems: 'center',
  },
  searchWrapper: {
    justifySelf: 'flex-end',
    marginLeft: 'auto',
    paddingLeft: '1rem',
    display: 'flex',
  },

  ymlDialogTitleText: {
    flexGrow: 1,
  },
  fullScreenCodeMirror: {
    height: '100%',
    '& .CodeMirror': {
      minHeight: '300px',
      height: '100%',
    },
  },
  visibilityImg: {
    filter: theme.palette.secondary.img,
  },
  btnText: {
    display: 'block',
    '@media (max-width: 1450px)': {
      display: 'none',
    },
  },
});

function TooltipIcon({ children, onClick, title }) {
  return (
    <Tooltip title={title} placement="top" arrow interactive>
      <IconButton onClick={onClick}>{children}</IconButton>
    </Tooltip>
  );
}

function YAMLEditor({ filter, onClose, onSubmit, classes }) {
  const [yaml, setYaml] = useState('');
  const [fullScreen, setFullScreen] = useState(false);

  const toggleFullScreen = () => {
    setFullScreen(!fullScreen);
  };

  let resourceData;
  try {
    resourceData = JSON.parse(filter.filter_resource);
  } catch (error) {
    // Handling the error or provide a default value
    console.error('Error parsing JSON:', error);
    resourceData = {}; // Setting a default value if parsing fails
  }

  const config = resourceData?.settings?.config || '';

  return (
    <Dialog
      onClose={onClose}
      aria-labelledby="filter-dialog-title"
      open
      maxWidth="md"
      fullScreen={fullScreen}
      fullWidth={!fullScreen}
    >
      <DialogTitle disableTypography id="filter-dialog-title" className={classes.ymlDialogTitle}>
        <Typography variant="h6" className={classes.ymlDialogTitleText}>
          {filter.name}
        </Typography>
        <TooltipIcon
          title={fullScreen ? 'Exit Fullscreen' : 'Enter Fullscreen'}
          onClick={toggleFullScreen}
        >
          {fullScreen ? (
            <FullscreenExitIcon style={iconMedium} />
          ) : (
            <FullscreenIcon style={iconMedium} />
          )}
        </TooltipIcon>
        <TooltipIcon title="Exit" onClick={onClose}>
          <CloseIcon style={iconMedium} />
        </TooltipIcon>
      </DialogTitle>
      <Divider variant="fullWidth" light />
      <DialogContent>
        <CodeMirror
          value={config}
          className={fullScreen ? classes.fullScreenCodeMirror : ''}
          options={{
            theme: 'material',
            lineNumbers: true,
            lineWrapping: true,
            gutters: ['CodeMirror-lint-markers'],
            lint: true,
            mode: 'text/x-yaml',
          }}
          onChange={(_, data, val) => setYaml(val)}
        />
      </DialogContent>
      <Divider variant="fullWidth" light />
      <DialogActions>
        <Tooltip title="Update Filter">
          <IconButton
            aria-label="Update"
            color="primary"
            onClick={() =>
              onSubmit({
                data: yaml,
                id: filter.id,
                name: filter.name,
                type: FILE_OPS.UPDATE,
                catalog_data: filter.catalog_data,
              })
            }
          >
            <SaveIcon style={iconMedium} />
          </IconButton>
        </Tooltip>
        <Tooltip title="Delete Filter">
          <IconButton
            aria-label="Delete"
            color="primary"
            onClick={() =>
              onSubmit({
                data: yaml,
                id: filter.id,
                name: filter.name,
                type: FILE_OPS.DELETE,
                catalog_data: filter.catalog_data,
              })
            }
          >
            <DeleteIcon style={iconMedium} />
          </IconButton>
        </Tooltip>
      </DialogActions>
    </Dialog>
  );
}

function resetSelectedFilter() {
  return { show: false, filter: null };
}

function MesheryFilters({
  updateProgress,
  user,
  classes,
  selectedK8sContexts,
  catalogVisibility,
  toggleCatalogContent,
}) {
  const [page, setPage] = useState(0);
  const [search, setSearch] = useState('');
  const [sortOrder, setSortOrder] = useState('');
  const [count, setCount] = useState(0);
  const modalRef = useRef(null);
  const [pageSize, setPageSize] = useState(10);
  const [filters, setFilters] = useState([]);
  const [selectedFilter, setSelectedFilter] = useState(resetSelectedFilter());
  const [selectedRowData, setSelectedRowData] = useState(null);
  const [extensionPreferences, setExtensionPreferences] = useState({});
  const [canPublishFilter, setCanPublishFilter] = useState(false);
  const [importSchema, setImportSchema] = useState({});
  const [publishSchema, setPublishSchema] = useState({});
  const { width } = useWindowDimensions();
  const [meshModels, setMeshModels] = useState([]);
  const [viewType, setViewType] = useState(
    /**  @type {TypeView} */
    ('grid'),
  );
  const FILTER_URL = '/api/filter';
  const DEPLOY_URL = FILTER_URL + '/deploy';
  const CLONE_URL = '/clone';

  //hooks
  const { notify } = useNotification();
  const StyleClass = useStyles();
  const [isSearchExpanded, setIsSearchExpanded] = useState(false);

  const [infoModal, setInfoModal] = useState({
    open: false,
    ownerID: '',
    selectedResource: {},
  });

  const [modalOpen, setModalOpen] = useState({
    open: false,
    filter_file: null,
    deploy: false,
    name: '',
    count: 0,
  });

  const [importModal, setImportModal] = useState({
    open: false,
  });
  const [publishModal, setPublishModal] = useState({
    open: false,
    filter: {},
    name: '',
  });

  const catalogContentRef = useRef();
  const catalogVisibilityRef = useRef();
  const disposeConfSubscriptionRef = useRef(null);

  const ACTION_TYPES = {
    FETCH_FILTERS: {
      name: 'FETCH_FILTERS',
      error_msg: 'Failed to fetch filter',
    },
    DELETE_FILTERS: {
      name: 'DELETE_FILTERS',
      error_msg: 'Failed to delete filter file',
    },
    DEPLOY_FILTERS: {
      name: 'DEPLOY_FILTERS',
      error_msg: 'Failed to deploy filter file',
    },
    UNDEPLOY_FILTERS: {
      name: 'UNDEPLOY_FILTERS',
      error_msg: 'Failed to undeploy filter file',
    },
    UPLOAD_FILTERS: {
      name: 'UPLOAD_FILTERS',
      error_msg: 'Failed to upload filter file',
    },
    CLONE_FILTERS: {
      name: 'CLONE_FILTER',
      error_msg: 'Failed to clone filter file',
    },
    PUBLISH_CATALOG: {
      name: 'PUBLISH_CATALOG',
      error_msg: 'Failed to publish catalog',
    },
    UNPUBLISH_CATALOG: {
      name: 'PUBLISH_CATALOG',
      error_msg: 'Failed to publish catalog',
    },
    SCHEMA_FETCH: {
      name: 'SCHEMA_FETCH',
      error_msg: 'failed to fetch import schema',
    },
  };

  /**
   * Checking whether users are signed in under a provider that doesn't have
   * publish filter capability and setting the canPublishFilter state accordingly
   */
  useEffect(() => {
    dataFetch(
      '/api/schema/resource/filter',
      {
        method: 'GET',
        credentials: 'include',
      },
      (result) => {
        setImportSchema(result);
      },
      handleError(ACTION_TYPES.SCHEMA_FETCH),
    );
    dataFetch(
      '/api/schema/resource/publish',
      {
        method: 'GET',
        credentials: 'include',
      },
      async (result) => {
        try {
          const { models } = await getMeshModels();
          const modelNames = _.uniq(models?.map((model) => model.displayName));
          modelNames.sort();

          // Modify the schema using the utility function
          const modifiedSchema = modifyRJSFSchema(
            result.rjsfSchema,
            'properties.compatibility.items.enum',
            modelNames,
          );
          setPublishSchema({ rjsfSchema: modifiedSchema, uiSchema: result.uiSchema });
          setMeshModels(models);
        } catch (err) {
          console.error(err);
          setPublishSchema(result);
        }
      },
      handleError(ACTION_TYPES.SCHEMA_FETCH),
    );
    dataFetch(
      '/api/provider/capabilities',
      {
        method: 'GET',
        credentials: 'include',
      },
      (result) => {
        if (result) {
          const capabilitiesRegistry = result;
          const filtersCatalogueCapability = capabilitiesRegistry?.capabilities.filter(
            (val) => val.feature === MesheryFiltersCatalog,
          );
          if (filtersCatalogueCapability?.length > 0) setCanPublishFilter(true);
        }
      },
      (err) => console.error(err),
    );
  }, []);

  const searchTimeout = useRef(null);

  const handleUploadImport = () => {
    setImportModal({
      open: true,
    });
  };

  const handleUploadImportClose = () => {
    setImportModal({
      open: false,
    });
  };

  const handlePublishModal = (ev, filter) => {
    if (canPublishFilter) {
      ev.stopPropagation();
      setPublishModal({
        open: true,
        filter: filter,
      });
    }
  };

  const handleInfoModalClose = () => {
    setInfoModal({
      open: false,
    });
  };

  const handleInfoModal = (filter) => {
    setInfoModal({
      open: true,
      ownerID: filter.user_id,
      selectedResource: filter,
    });
  };

  const handleUnpublishModal = (ev, filter) => {
    if (canPublishFilter) {
      return async () => {
        let response = await modalRef.current.show({
          title: `Unpublish Catalog item?`,
          subtitle: `Are you sure that you want to unpublish "${filter?.name}"?`,
          options: ['Yes', 'No'],
        });
        if (response === 'Yes') {
          updateProgress({ showProgress: true });
          dataFetch(
            `/api/filter/catalog/unpublish`,
            { credentials: 'include', method: 'DELETE', body: JSON.stringify({ id: filter?.id }) },
            () => {
              updateProgress({ showProgress: false });
              notify({
                message: `"${filter?.name}" filter unpublished`,
                event_type: EVENT_TYPES.SUCCESS,
              });
            },
            handleError(ACTION_TYPES.UNPUBLISH_CATALOG),
          );
        }
      };
    }
  };

  const handlePublishModalClose = () => {
    setPublishModal({
      open: false,
      filter: {},
      name: '',
    });
  };

  useEffect(() => {
    fetchFilters(page, pageSize, search, sortOrder);
  }, [page, pageSize, search, sortOrder]);

  useEffect(() => {
    if (viewType === 'grid') setSearch('');
  }, [viewType]);

  const handleCatalogPreference = (catalogPref) => {
    let body = Object.assign({}, extensionPreferences);
    body['catalogContent'] = catalogPref;

    dataFetch(
      '/api/user/prefs',
      {
        method: 'POST',
        credentials: 'include',
        body: JSON.stringify({ usersExtensionPreferences: body }),
      },
      () => {
        notify({
          message: `Catalog Content was ${catalogPref ? 'enab' : 'disab'}led`,
          event_type: EVENT_TYPES.SUCCESS,
        });
      },
      (err) => console.error(err),
    );
  };

  const fetchUserPrefs = () => {
    dataFetch(
      '/api/user/prefs',
      {
        method: 'GET',
        credentials: 'include',
      },
      (result) => {
        if (result) {
          setExtensionPreferences(result?.usersExtensionPreferences);
        }
      },
      (err) => console.error(err),
    );
  };

  const handleCatalogVisibility = () => {
    handleCatalogPreference(!catalogVisibilityRef.current);
    catalogVisibilityRef.current = !catalogVisibility;
    toggleCatalogContent({ catalogVisibility: !catalogVisibility });
  };

  useEffect(() => {
    fetchUserPrefs();
    handleSetFilters(filters);
  }, [catalogVisibility]);

  useEffect(() => {
    catalogVisibilityRef.current = catalogVisibility;
    const fetchCatalogFilters = fetchCatalogFilter({
      selector: {
        search: '',
        order: '',
        page: 0,
        pagesize: 0,
      },
    }).subscribe({
      next: (result) => {
        catalogContentRef.current = result?.catalogFilters;
        initFiltersSubscription();
      },
      error: (err) => console.log('There was an error fetching Catalog Filter: ', err),
    });

    return () => {
      fetchCatalogFilters.unsubscribe();
      disposeConfSubscriptionRef.current?.dispose();
    };
  }, []);

  /**
   * fetchFilters constructs the queries based on the parameters given
   * and fetches the filters
   * @param {number} page current page
   * @param {number} pageSize items per page
   * @param {string} search search string
   * @param {string} sortOrder order of sort
   */
  function fetchFilters(page, pageSize, search, sortOrder) {
    if (!search) search = '';
    if (!sortOrder) sortOrder = '';

    const query = `?page=${page}&pagesize=${pageSize}&search=${encodeURIComponent(
      search,
    )}&order=${encodeURIComponent(sortOrder)}`;

    updateProgress({ showProgress: true });

    dataFetch(
      `/api/filter${query}`,
      { credentials: 'include' },
      (result) => {
        console.log('FilterFile API', `/api/filter${query}`);
        updateProgress({ showProgress: false });
        if (result) {
          handleSetFilters(result.filters || []);
          // setPage(result.page || 0);
          setPageSize(result.page_size || 0);
          setCount(result.total_count || 0);
        }
      },
      // handleError
      handleError(ACTION_TYPES.FETCH_FILTERS),
    );
  }

  const handleDeploy = (filter_file, name) => {
    dataFetch(
      ctxUrl(DEPLOY_URL, selectedK8sContexts),
      { credentials: 'include', method: 'POST', body: filter_file },
      () => {
        console.log('FilterFile Deploy API', `/api/filter/deploy`);
        notify({ message: `"${name}" filter deployed`, event_type: EVENT_TYPES.SUCCESS });
        updateProgress({ showProgress: false });
      },
      handleError(ACTION_TYPES.DEPLOY_FILTERS),
    );
  };

  const handleUndeploy = (filter_file, name) => {
    dataFetch(
      ctxUrl(DEPLOY_URL, selectedK8sContexts),
      { credentials: 'include', method: 'DELETE', body: filter_file },
      () => {
        updateProgress({ showProgress: false });
        notify({ message: `"${name}" filter undeployed`, event_type: EVENT_TYPES.SUCCESS });
      },
      handleError(ACTION_TYPES.UNDEPLOY_FILTERS),
    );
  };

  const handlePublish = (formData) => {
    const payload = {
      id: publishModal.filter?.id,
      catalog_data: formData,
    };
    updateProgress({ showProgress: true });
    dataFetch(
      `/api/filter/catalog/publish`,
      { credentials: 'include', method: 'POST', body: JSON.stringify(payload) },
      () => {
        updateProgress({ showProgress: false });
        if (user.role_names.includes('admin')) {
          notify({
            message: `${publishModal.filter?.name} filter published to Meshery Catalog`,
            event_type: EVENT_TYPES.SUCCESS,
          });
        } else {
          notify({
            message:
              'filters queued for publishing into Meshery Catalog. Maintainers notified for review',
            event_type: EVENT_TYPES.SUCCESS,
          });
        }
      },
      handleError(ACTION_TYPES.PUBLISH_CATALOG),
    );
  };

  function handleClone(filterID, name) {
    updateProgress({ showProgress: true });
    dataFetch(
      FILTER_URL.concat(CLONE_URL, '/', filterID),
      {
        credentials: 'include',
        method: 'POST',
        body: JSON.stringify({ name: name + ' (Copy)' }),
      },
      () => {
        updateProgress({ showProgress: false });
        notify({ message: `"${name}" filter cloned`, event_type: EVENT_TYPES.SUCCESS });
      },
      handleError(ACTION_TYPES.CLONE_FILTERS),
    );
  }

  // function handleError(error) {
  const handleError = (action) => (error) => {
    updateProgress({ showProgress: false });
    notify({
      message: `${action.error_msg}: ${error}`,
      event_type: EVENT_TYPES.ERROR,
      details: error.toString(),
    });
  };

  const handleSetFilters = (filters) => {
    if (filters != undefined) {
      if (catalogVisibilityRef.current && catalogContentRef.current?.length > 0) {
        setFilters([
          ...catalogContentRef.current,
          ...filters.filter((content) => content.visibility !== VISIBILITY.PUBLISHED),
        ]);
        return;
      }
      setFilters(filters.filter((content) => content.visibility !== VISIBILITY.PUBLISHED));
    }
  };

  const initFiltersSubscription = (
    pageNo = page.toString(),
    pagesize = pageSize.toString(),
    searchText = search,
    order = sortOrder,
  ) => {
    if (disposeConfSubscriptionRef.current) {
      disposeConfSubscriptionRef.current.dispose();
    }
    const configurationSubscription = ConfigurationSubscription(
      (result) => {
        setPage(result.configuration?.filters?.page || 0);
        setPageSize(result.configuration?.filters?.page_size || 0);
        setCount(result.configuration?.filters?.total_count || 0);
        handleSetFilters(result.configuration?.filters?.filters);
      },
      {
        applicationSelector: {
          pageSize: pagesize,
          page: pageNo,
          search: searchText,
          order: order,
        },
        patternSelector: {
          pageSize: pagesize,
          page: pageNo,
          search: searchText,
          order: order,
        },
        filterSelector: {
          pageSize: pagesize,
          page: pageNo,
          search: searchText,
          order: order,
        },
      },
    );
    disposeConfSubscriptionRef.current = configurationSubscription;
  };

  const handleModalClose = () => {
    setModalOpen({
      open: false,
      filter_file: null,
      name: '',
      count: 0,
    });
  };

  function resetSelectedRowData() {
    return () => {
      setSelectedRowData(null);
    };
  }

  async function handleSubmit({ data, name, id, type, metadata, catalog_data }) {
    // TODO: use filter name
    updateProgress({ showProgress: true });
    if (type === FILE_OPS.DELETE) {
      const response = await showmodal(1);
      if (response == 'No') {
        updateProgress({ showProgress: false });
        return;
      }
      dataFetch(
        `/api/filter/${id}`,
        { credentials: 'include', method: 'DELETE' },
        () => {
          updateProgress({ showProgress: false });
          notify({ message: `"${name}" filter deleted`, event_type: EVENT_TYPES.SUCCESS });
          resetSelectedRowData()();
        },
        // handleError
        handleError(ACTION_TYPES.DELETE_FILTERS),
      );
    }

    if (type === FILE_OPS.FILE_UPLOAD || type === FILE_OPS.URL_UPLOAD) {
      // todo: remove this
      let body = { save: true };
      if (type === FILE_OPS.FILE_UPLOAD) {
        body = JSON.stringify({
          ...body,
          filter_data: { filter_file: data, name: metadata.name },
          config: metadata.config,
        });
      }
      if (type === FILE_OPS.URL_UPLOAD) {
        body = JSON.stringify({ ...body, url: data, name: metadata.name, config: metadata.config });
      }
      dataFetch(
        `/api/filter`,
        {
          credentials: 'include',
          headers: {
            'Content-Type': 'application/octet-stream', // Set appropriate content type for binary data
          },
          method: 'POST',
          body,
        },
        () => {
          updateProgress({ showProgress: false });
        },
        // handleError
        handleError(ACTION_TYPES.UPLOAD_FILTERS),
      );
    }

    if (type === FILE_OPS.UPDATE) {
      dataFetch(
        `/api/filter`,
        {
          credentials: 'include',
          method: 'POST',
          body: JSON.stringify({
            filter_data: { id, name: name, catalog_data },
            config: data,
            save: true,
          }),
        },
        () => {
          updateProgress({ showProgress: false });
        },
        handleError(ACTION_TYPES.UPLOAD_FILTERS),
      );
    }
  }

  const handleDownload = (e, id, name) => {
    e.stopPropagation();
    updateProgress({ showProgress: true });
    try {
      downloadFile({ id, name, type: 'filter' });
      updateProgress({ showProgress: false });
      notify({ message: `"${name}" filter downloaded`, event_type: EVENT_TYPES.INFO });
    } catch (e) {
      console.error(e);
    }
  };

  function uploadHandler(ev, _, metadata) {
    if (!ev.target.files?.length) return;

    const file = ev.target.files[0];

    // Create a reader
    const reader = new FileReader();
    reader.addEventListener('load', (event) => {
      let uint8 = new Uint8Array(event.target.result);
      handleSubmit({
        data: Array.from(uint8),
        name: file?.name || 'meshery_' + Math.floor(trueRandom() * 100),
        type: FILE_OPS.FILE_UPLOAD,
        metadata: metadata,
      });
    });
    reader.readAsArrayBuffer(file);
  }

  let colViews = [
    ['name', 'xs'],
    ['created_at', 'm'],
    ['updated_at', 'l'],
    ['visibility', 's'],
    ['Actions', 'xs'],
  ];

  const columns = [
    {
      name: 'name',
      label: 'Filter Name',
      options: {
        filter: false,
        sort: true,
        searchable: true,
        customHeadRender: function CustomHead({ index, ...column }, sortColumn, columnMeta) {
          return (
            <SortableTableCell
              index={index}
              columnData={column}
              columnMeta={columnMeta}
              onSort={() => sortColumn(index)}
            />
          );
        },
      },
    },
    {
      name: 'created_at',
      label: 'Upload Timestamp',
      options: {
        filter: false,
        sort: true,
        searchable: true,
        customHeadRender: function CustomHead({ index, ...column }, sortColumn, columnMeta) {
          return (
            <SortableTableCell
              index={index}
              columnData={column}
              columnMeta={columnMeta}
              onSort={() => sortColumn(index)}
            />
          );
        },
        customBodyRender: function CustomBody(value) {
          return <Moment format="LLLL">{value}</Moment>;
        },
      },
    },
    {
      name: 'updated_at',
      label: 'Update Timestamp',
      options: {
        filter: false,
        sort: true,
        searchable: true,
        customHeadRender: function CustomHead({ index, ...column }, sortColumn, columnMeta) {
          return (
            <SortableTableCell
              index={index}
              columnData={column}
              columnMeta={columnMeta}
              onSort={() => sortColumn(index)}
            />
          );
        },
        customBodyRender: function CustomBody(value) {
          return <Moment format="LLLL">{value}</Moment>;
        },
      },
    },
    {
      name: 'visibility',
      label: 'Visibility',
      options: {
        filter: false,
        sort: true,
        searchable: true,
        customHeadRender: function CustomHead({ index, ...column }) {
          return (
            <TableCell key={index}>
              <b>{column.label}</b>
            </TableCell>
          );
        },
        customBodyRender: function CustomBody(_, tableMeta) {
          const visibility = filters[tableMeta.rowIndex]?.visibility;
          return (
            <>
              <img className={classes.visibilityImg} src={`/static/img/${visibility}.svg`} />
            </>
          );
        },
      },
    },
    {
      name: 'Actions',
      label: 'Actions',
      options: {
        filter: false,
        sort: false,
        searchable: false,
        customHeadRender: function CustomHead({ index, ...column }) {
          return (
            <TableCell key={index}>
              <b>{column.label}</b>
            </TableCell>
          );
        },
        customBodyRender: function CustomBody(_, tableMeta) {
          const rowData = filters[tableMeta.rowIndex];
          const visibility = filters[tableMeta.rowIndex]?.visibility;
          return (
            <Box
              sx={{
                display: 'flex',
              }}
            >
              {visibility === VISIBILITY.PUBLISHED ? (
                <TooltipIcon
                  placement="top"
                  title={'Clone'}
                  onClick={(e) => {
                    e.stopPropagation();
                    handleClone(rowData.id, rowData.name);
                  }}
                  // disabled={!CAN(keys.CLONE_FILTERS.action, keys.CLONE_FILTERS.subject)} // TODO: uncomment when seeded
                >
                  <CloneIcon fill="currentColor" className={classes.iconPatt} />
                </TooltipIcon>
              ) : (
                <TooltipIcon
                  title="Config"
                  onClick={(e) => {
                    e.stopPropagation();
                    setSelectedRowData(filters[tableMeta.rowIndex]);
                  }}
                  disabled={!CAN(keys.EDIT_WASM_FILTER.action, keys.EDIT_WASM_FILTER.subject)}
                >
                  <EditIcon aria-label="config" color="inherit" style={iconMedium} />
                </TooltipIcon>
              )}
              <TooltipIcon
                title="Download"
                onClick={(e) => handleDownload(e, rowData.id, rowData.name)}
                disabled={
                  !CAN(keys.DOWNLOAD_A_WASM_FILTER.action, keys.DOWNLOAD_A_WASM_FILTER.subject)
                }
              >
                <GetAppIcon data-cy="download-button" />
              </TooltipIcon>
              <TooltipIcon
                title="Filter Information"
                onClick={() => handleInfoModal(rowData)}
                disabled={
                  !CAN(keys.DETAILS_OF_WASM_FILTER.action, keys.DETAILS_OF_WASM_FILTER.subject)
                }
              >
                <InfoOutlinedIcon data-cy="information-button" />
              </TooltipIcon>
              {canPublishFilter && visibility !== VISIBILITY.PUBLISHED ? (
                <TooltipIcon
                  title="Publish"
                  onClick={(ev) => handlePublishModal(ev, rowData)}
                  disabled={!CAN(keys.PUBLISH_WASM_FILTER.action, keys.PUBLISH_WASM_FILTER.subject)}
                >
                  <PublicIcon fill="#F91313" data-cy="publish-button" />
                </TooltipIcon>
              ) : (
                <TooltipIcon
                  title="Unpublish"
                  onClick={(ev) => handleUnpublishModal(ev, rowData)()}
                  disabled={
                    !CAN(keys.UNPUBLISH_WASM_FILTER.action, keys.UNPUBLISH_WASM_FILTER.subject)
                  }
                >
                  <PublicIcon fill="#F91313" data-cy="unpublish-button" />
                </TooltipIcon>
              )}
            </Box>
          );
        },
      },
    },
  ];

  columns.forEach((column, idx) => {
    if (column.name === sortOrder.split(' ')[0]) {
      columns[idx].options.sortDirection = sortOrder.split(' ')[1];
    }
  });

  async function showmodal(count) {
    let response = await modalRef.current.show({
      title: `Delete ${count ? count : ''} Filter${count > 1 ? 's' : ''}?`,

      subtitle: `Are you sure you want to delete ${count > 1 ? 'these' : 'this'} ${
        count ? count : ''
      } filter${count > 1 ? 's' : ''}?`,

      options: ['Yes', 'No'],
    });
    return response;
  }

  function deleteFilter(id) {
    dataFetch(
      `/api/filter/${id}`,
      {
        method: 'DELETE',
        credentials: 'include',
      },
      () => {
        updateProgress({ showProgress: false });
        notify({ message: `Filter deleted`, event_type: EVENT_TYPES.SUCCESS });
      },
      handleError('Failed To Delete Filter'),
    );
  }

  const options = {
    filter: false,
    viewColumns: false,
    sort: !(user && user.user_id === 'meshery'),
    search: false,
    filterType: 'textField',
    responsive: 'standard',
    resizableColumns: true,
    serverSide: true,
    count,
    rowsPerPage: pageSize,
    rowsPerPageOptions: [10, 20, 100],
    fixedHeader: true,
    page,
    print: false,
    download: false,
    textLabels: {
      selectedRows: {
        text: 'filter(s) selected',
      },
    },

    onCellClick: (_, meta) =>
      meta.colIndex !== 3 && meta.colIndex !== 4 && setSelectedRowData(filters[meta.rowIndex]),

    onRowsDelete: async function handleDelete(row) {
      let response = await showmodal(Object.keys(row.lookup).length);
      console.log(response);
      if (response === 'Yes') {
        const fid = Object.keys(row.lookup).map((idx) => filters[idx]?.id);
        fid.forEach((fid) => deleteFilter(fid));
      }
      // if (response === "No")
      // fetchFilters(page, pageSize, search, sortOrder);
    },

    onTableChange: (action, tableState) => {
      const sortInfo = tableState.announceText ? tableState.announceText.split(' : ') : [];
      let order = '';
      if (tableState.activeColumn) {
        order = `${columns[tableState.activeColumn].name} desc`;
      }

      switch (action) {
        case 'changePage':
          initFiltersSubscription(
            tableState.page.toString(),
            pageSize.toString(),
            search,
            sortOrder,
          );
          setPage(tableState.page);
          break;
        case 'changeRowsPerPage':
          initFiltersSubscription(
            page.toString(),
            tableState.rowsPerPage.toString(),
            search,
            sortOrder,
          );
          setPageSize(tableState.rowsPerPage);
          break;
        case 'search':
          if (searchTimeout.current) {
            clearTimeout(searchTimeout.current);
          }
          searchTimeout.current = setTimeout(() => {
            if (search !== tableState.searchText) {
              fetchFilters(
                page,
                pageSize,
                tableState.searchText !== null ? tableState.searchText : '',
                sortOrder,
              );
              setSearch(tableState.searchText);
            }
          }, 500);
          break;
        case 'sort':
          if (sortInfo.length === 2) {
            if (sortInfo[1] === 'ascending') {
              order = `${columns[tableState.activeColumn].name} asc`;
            } else {
              order = `${columns[tableState.activeColumn].name} desc`;
            }
          }
          if (order !== sortOrder) {
            initFiltersSubscription(page.toString(), pageSize.toString(), search, order);
            setSortOrder(order);
          }
          break;
      }
    },
    setRowProps: (row, dataIndex, rowIndex) => {
      return {
        'data-cy': `config-row-${rowIndex}`,
      };
    },
    setTableProps: () => {
      return {
        'data-cy': 'filters-grid',
      };
    },
  };

  /**
   * Gets the data of Import Filter and handles submit operation
   *
   * @param {{
   * uploadType: ("File Upload"| "URL Upload");
   * config: string;
   * name: string;
   * url: string;
   * file: string;
   * }} data
   */
  function handleImportFilter(data) {
    updateProgress({ showProgress: true });
    const { uploadType, name, config, url, file } = data;
    let requestBody = null;
    switch (uploadType) {
      case 'File Upload':
        requestBody = JSON.stringify({
          config,
          save: true,
          filter_data: {
            name,
            filter_file: getUnit8ArrayDecodedFile(file),
          },
        });
        break;
      case 'URL Upload':
        requestBody = JSON.stringify({
          config,
          save: true,
          url,
          filter_data: {
            name,
          },
        });
        break;
    }

    dataFetch(
      '/api/filter',
      { credentials: 'include', method: 'POST', body: requestBody },
      () => {
        updateProgress({ showProgress: false });
      },
      handleError(ACTION_TYPES.UPLOAD_FILTERS),
    );
  }

  const [tableCols, updateCols] = useState(columns);

  const [columnVisibility, setColumnVisibility] = useState(() => {
    let showCols = updateVisibleColumns(colViews, width);
    // Initialize column visibility based on the original columns' visibility
    const initialVisibility = {};
    columns.forEach((col) => {
      initialVisibility[col.name] = showCols[col.name];
    });
    return initialVisibility;
  });

  return (
    <>
      <NoSsr>
        {CAN(keys.VIEW_FILTERS.action, keys.VIEW_FILTERS.subject) ? (
          <>
            {selectedRowData && Object.keys(selectedRowData).length > 0 && (
              <YAMLEditor
                filter={selectedRowData}
                onClose={resetSelectedRowData()}
                onSubmit={handleSubmit}
                classes={classes}
              />
            )}
            <div className={StyleClass.toolWrapper}>
              {width < 600 && isSearchExpanded ? null : (
                <div style={{ display: 'flex' }}>
                  {!selectedFilter.show && (filters.length > 0 || viewType === 'table') && (
                    <div className={classes.createButton}>
                      <div>
                        <Button
                          aria-label="Add Filter"
                          variant="contained"
                          color="primary"
                          size="large"
                          // @ts-ignore
                          onClick={handleUploadImport}
                          style={{ marginRight: '2rem' }}
                          disabled={!CAN(keys.IMPORT_FILTER.action, keys.IMPORT_FILTER.subject)}
                        >
                          <PublishIcon
                            style={iconMedium}
                            className={classes.addIcon}
                            data-cy="import-button"
                          />
                          <span className={classes.btnText}> Import Filters </span>
                        </Button>
                      </div>
                    </div>
                  )}
                  <div style={{ jdisplay: 'flex' }}>
                    <CatalogFilter
                      catalogVisibility={catalogVisibility}
                      handleCatalogVisibility={handleCatalogVisibility}
                      classes={classes}
                    />
                  </div>
                </div>
              )}
              <div className={classes.searchWrapper} style={{ display: 'flex' }}>
                <SearchBar
                  onSearch={(value) => {
                    setSearch(value);
                    initFiltersSubscription(page.toString(), pageSize.toString(), value, sortOrder);
                  }}
                  expanded={isSearchExpanded}
                  setExpanded={setIsSearchExpanded}
                  placeholder="Search"
                />
                {viewType === 'table' && (
                  <CustomColumnVisibilityControl
                    id="ref"
                    columns={columns}
                    customToolsProps={{ columnVisibility, setColumnVisibility }}
                  />
                )}

                {!selectedFilter.show && (
                  <ViewSwitch data-cy="table-view" view={viewType} changeView={setViewType} />
                )}
              </div>
            </div>
            {!selectedFilter.show && viewType === 'table' && (
              <ResponsiveDataTable
                data={filters}
                columns={columns}
                tableCols={tableCols}
                updateCols={updateCols}
                columnVisibility={columnVisibility}
                // @ts-ignore
                options={options}
                className={classes.muiRow}
              />
            )}
            {!selectedFilter.show && viewType === 'grid' && (
              // grid view
              <FiltersGrid
                filters={filters}
                handleDeploy={handleDeploy}
                handleUndeploy={handleUndeploy}
                handleSubmit={handleSubmit}
                canPublishFilter={canPublishFilter}
                handlePublish={handlePublish}
                handleUnpublishModal={handleUnpublishModal}
                handleUploadImport={handleUploadImport}
                handleClone={handleClone}
                handleDownload={handleDownload}
                uploadHandler={uploadHandler}
                setSelectedFilter={setSelectedFilter}
                selectedFilter={selectedFilter}
                pages={Math.ceil(count / pageSize)}
                importSchema={importSchema}
                setPage={setPage}
                selectedPage={page}
                publishModal={publishModal}
                setPublishModal={setPublishModal}
                publishSchema={publishSchema}
                fetch={() => fetchFilters(page, pageSize, search, sortOrder)}
                handleInfoModal={handleInfoModal}
              />
            )}
            <ConfirmationMsg
              open={modalOpen.open}
              handleClose={handleModalClose}
              submit={{
                deploy: () => handleDeploy(modalOpen.filter_file, modalOpen.name),
                unDeploy: () => handleUndeploy(modalOpen.filter_file, modalOpen.name),
              }}
              isDelete={!modalOpen.deploy}
              title={modalOpen.name}
              componentCount={modalOpen.count}
              tab={modalOpen.deploy ? 2 : 1}
            />
            {canPublishFilter &&
              publishModal.open &&
              CAN(keys.PUBLISH_WASM_FILTER.action, keys.PUBLISH_WASM_FILTER.subject) && (
                <PublishModal
                  publishFormSchema={publishSchema}
                  handleClose={handlePublishModalClose}
                  title={publishModal.filter?.name}
                  handleSubmit={handlePublish}
                />
              )}
            {importModal.open && CAN(keys.IMPORT_FILTER.action, keys.IMPORT_FILTER.subject) && (
              <ImportModal
                importFormSchema={importSchema}
                handleClose={handleUploadImportClose}
                handleImportFilter={handleImportFilter}
              />
            )}
            {infoModal.open &&
              CAN(keys.DETAILS_OF_WASM_FILTER.action, keys.DETAILS_OF_WASM_FILTER.subject) && (
                <InfoModal
                  infoModalOpen={true}
                  handleInfoModalClose={handleInfoModalClose}
                  dataName="filters"
                  selectedResource={infoModal.selectedResource}
                  resourceOwnerID={infoModal.ownerID}
                  currentUserID={user?.id}
                  formSchema={publishSchema}
                  meshModels={meshModels}
                />
              )}
            <PromptComponent ref={modalRef} />
          </>
        ) : (
          <DefaultError />
        )}
      </NoSsr>
    </>
  );
}

const ImportModal = React.memo((props) => {
  const { importFormSchema, handleClose, handleImportFilter } = props;

  const classes = useStyles();

  return (
    <Modal
      open={true}
      schema={importFormSchema.rjsfSchema}
      uiSchema={importFormSchema.uiSchema}
      handleClose={handleClose}
      handleSubmit={handleImportFilter}
      title="Import Design"
      submitBtnText="Import"
      leftHeaderIcon={
        <Filter
          fill="#fff"
          style={{ height: '24px', width: '24px', fonSize: '1.45rem' }}
          className={undefined}
        />
      }
      submitBtnIcon={<PublishIcon className={classes.addIcon} data-cy="import-button" />}
    />
  );
});

const PublishModal = React.memo((props) => {
  const { publishFormSchema, handleClose, handlePublish, title } = props;

  return (
    <Modal
      open={true}
      schema={publishFormSchema.rjsfSchema}
      uiSchema={publishFormSchema.uiSchema}
      handleClose={handleClose}
      aria-label="catalog publish"
      title={title}
      handleSubmit={handlePublish}
      showInfoIcon={{
        text: 'Upon submitting your catalog item, an approval flow will be initiated.',
        link: 'https://docs.meshery.io/concepts/catalog',
      }}
      submitBtnText="Submit for Approval"
      submitBtnIcon={<PublicIcon />}
    />
  );
});

const mapDispatchToProps = (dispatch) => ({
  updateProgress: bindActionCreators(updateProgress, dispatch),
  toggleCatalogContent: bindActionCreators(toggleCatalogContent, dispatch),
});

const mapStateToProps = (state) => {
  return {
    user: state.get('user')?.toObject(),
    selectedK8sContexts: state.get('selectedK8sContexts'),
    catalogVisibility: state.get('catalogVisibility'),
  };
};

// @ts-ignore
export default withStyles(styles)(connect(mapStateToProps, mapDispatchToProps)(MesheryFilters));<|MERGE_RESOLUTION|>--- conflicted
+++ resolved
@@ -59,13 +59,10 @@
 import { Box } from '@mui/material';
 import InfoModal from './Modals/Information/InfoModal';
 import InfoOutlinedIcon from '@material-ui/icons/InfoOutlined';
-<<<<<<< HEAD
 import { SortableTableCell } from './connections/common/index.js';
-=======
 import CAN from '@/utils/can';
 import { keys } from '@/utils/permission_constants';
 import DefaultError from './General/error-404/index';
->>>>>>> c40f9a62
 
 const styles = (theme) => ({
   grid: {
