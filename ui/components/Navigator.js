import React from "react";
import PropTypes from "prop-types";
import classNames from "classnames";
import { withStyles } from "@material-ui/core/styles";
import Divider from "@material-ui/core/Divider";
import Drawer from "@material-ui/core/Drawer";
import List from "@material-ui/core/List";
import ListItem from "@material-ui/core/ListItem";
import Grow from '@material-ui/core/Grow';
import ListItemIcon from "@material-ui/core/ListItemIcon";
import ListItemText from "@material-ui/core/ListItemText";
import NoSsr from "@material-ui/core/NoSsr";
import RemoveIcon from "@material-ui/icons/Remove";
import GitHubIcon from "@material-ui/icons/GitHub";
import Zoom from '@material-ui/core/Zoom';
import DescriptionOutlinedIcon from "@material-ui/icons/DescriptionOutlined";
// import MailIcon from "@material-ui/icons/Mail";
import Link from "next/link";
import { connect } from "react-redux";
import { bindActionCreators } from "redux";
import { withRouter } from "next/router";
import { FontAwesomeIcon } from "@fortawesome/react-fontawesome";
import HelpIcon from '@material-ui/icons/Help';
import DashboardIcon from '@material-ui/icons/Dashboard';
import LifecycleIcon from '../public/static/img/drawer-icons/lifecycle_mgmt_svg';
import PerformanceIcon from '../public/static/img/drawer-icons/performance_svg';
import ConformanceIcon from '../public/static/img/drawer-icons/conformance_svg';
import ExtensionIcon from "../public/static/img/drawer-icons/extensions_svg";
import LifecycleHover from '../public/static/img/drawer-icons/lifecycle_hover_svg';
import ConfigurationHover from '../public/static/img/drawer-icons/configuration_hover_svg';
import PerformanceHover from '../public/static/img/drawer-icons/performance_hover_svg';
import ConformanceHover from '../public/static/img/drawer-icons/conformance_hover_svg';
import SmiIcon from '../public/static/img/drawer-icons/servicemeshinterface-icon-white_svg';
import DiscussIcon from '../public/static/img/drawer-icons/discuss_forum_svg.js';
import OpenInNewIcon from "@material-ui/icons/OpenInNew";
import {
  faAngleLeft, faCaretDown,
  faExternalLinkAlt,
  faDigitalTachograph
} from "@fortawesome/free-solid-svg-icons";
import { faSlack } from "@fortawesome/free-brands-svg-icons";
import { updatepagetitle, updatebetabadge, toggleDrawer, setAdapter, updateCapabilities } from "../lib/store";
import { ButtonGroup, IconButton, Tooltip } from "@material-ui/core";
import ExtensionPointSchemaValidator from "../utils/ExtensionPointSchemaValidator";
import dataFetch from "../lib/data-fetch";
import { Collapse } from "@material-ui/core";
import { cursorNotAllowed, disabledStyle } from "../css/disableComponent.styles";
import { CapabilitiesRegistry } from "../utils/disabledComponents";
<<<<<<< HEAD
import { APPLICATION, APP_MESH, CILIUM_SM, CITRIX_SM, DESIGN, CONFIGURATION, CONFORMANCE, CONSUL, DASHBOARD, FILTER, ISTIO, KUMA, LIFECYCLE, LINKERD, NETWORK_SM, NGINX, OCTARINE, OSM, PERFORMANCE, TRAEFIK_SM, PROFILES, SMI, TOGGLER } from "../constants/navigator"
=======
import { APPLICATION, APP_MESH, CILIUM_SM, CITRIX_SM, DESIGN, CONFIGURATION, CONFORMANCE, CONSUL, DASHBOARD, FILTER, ISTIO, KUMA, LIFECYCLE, LINKERD, NETWORK_SM, NGINX, OSM, PERFORMANCE, TRAEFIK_SM, PROFILES, SMI, TOGGLER } from "../constants/navigator"
>>>>>>> e8187529
const styles = (theme) => ({
  categoryHeader : {
    paddingTop : 16,
    paddingBottom : 16,
  },
  categoryHeaderPrimary : { color : theme.palette.common.white, },
  item : {
    paddingTop : 4,
    paddingBottom : 4,
    color : "rgba(255, 255, 255, 0.7)",
    fill : "#fff",
    '&:hover' : {
      '& $expandMoreIcon' : {
        opacity : 1,
        transition : "opacity 200ms ease-in",
      }
    }
  },
  itemCategory : {
    backgroundColor : "#263238",
    boxShadow : "0 -1px 0 #404854 inset",
    paddingTop : 16,
    paddingBottom : 16,
  },
  firebase : {
    top : 0,
    position : "sticky",
    zIndex : 5
  },
  link : {
    display : "inline-flex",
    width : "100%",
    height : "30px",
    alignItems : "self-end"
  },

  itemActionable : { "&:hover" : { backgroundColor : "rgb(0, 187, 166, 0.5)", }, },
  itemActiveItem : {
    color : "#4fc3f7",
    fill : "#4fc3f7"
  },
  itemPrimary : {
    color : "inherit",
    fontSize : theme.typography.fontSize,
    "&$textDense" : { fontSize : theme.typography.fontSize, },
  },
  textDense : {},
  divider : {
    marginTop : theme.spacing(1),
    marginBottom : theme.spacing(1),
  },
  mainLogo : {
    marginRight : theme.spacing(1),
    marginTop : theme.spacing(1),
    marginLeft : theme.spacing(-1),
    width : 40,
    height : 40,
    borderRadius : "unset",
  },
  mainLogoText : {
    marginLeft : theme.spacing(0.5),
    marginTop : theme.spacing(1),
    width : 170,
    borderRadius : "unset",
  },
  mainLogoCollapsed : {
    marginRight : theme.spacing(1),
    marginTop : theme.spacing(1),
    marginLeft : theme.spacing(-0.5),
    width : 40,
    height : 40,
    borderRadius : "unset",
  },
  mainLogoTextCollapsed : {
    marginLeft : theme.spacing(1),
    marginTop : theme.spacing(1),
    width : 170,
    borderRadius : "unset",
  },
  settingsIcon : { marginLeft : theme.spacing(2), },
  cursorPointer : { cursor : "pointer", },
  listIcon : {
    minWidth : theme.spacing(3.5),
    paddingTop : theme.spacing(0.5),
    textAlign : "center",
    display : "inline-table",
    paddingRight : theme.spacing(0.5),
    marginLeft : theme.spacing(0.8),
  },
  listIcon1 : {
    minWidth : theme.spacing(3.5),
    paddingTop : theme.spacing(0.5),
    textAlign : "center",
    display : "inline-table",
    paddingRight : theme.spacing(0.5),
    opacity : 0.5,
  },
  listIconSlack : {
    minWidth : theme.spacing(3.5),
    paddingTop : theme.spacing(0.5),
    textAlign : "center",
    display : "inline-table",
    marginLeft : theme.spacing(-0.1),
    paddingRight : theme.spacing(0.5),
    opacity : 0.5,
  },
  nested1 : { paddingLeft : theme.spacing(3), },
  nested2 : { paddingLeft : theme.spacing(5), },
  icon : { width : theme.spacing(2.5), },
  istioIcon : { width : theme.spacing(1.8), },
  isHidden : {
    opacity : 0,
    transition : "opacity 200ms ease-in-out",
  },
  isDisplayed : {
    opacity : 1,
    transition : "opacity 200ms ease-in-out",
  },
  sidebarCollapsed : {
    transition : theme.transitions.create("width", {
      easing : theme.transitions.easing.sharp,
      duration : theme.transitions.duration.leavingScreen,
    }),
    overflowX : "hidden",
    width : theme.spacing(8) + 4,
  },
  sidebarExpanded : {
    width : "256px",
    overflowX : "hidden",
    transition : theme.transitions.create("width", {
      easing : theme.transitions.easing.sharp,
      duration : theme.transitions.duration.enteringScreen,
    }),
  },
  fixedSidebarFooter : {
    display : "flex",
    flexDirection : "column",
    marginTop : "auto",
    marginBottom : "0.5rem",
  },
  collapseButtonWrapper : {
    boxShadow :
      "0.5px 0px 0px 0px rgb(0 0 0 / 20%), 1.5px 0px 0px 0px rgb(0 0 0 / 14%), 2.5px 1px 3px 0px rgb(0 0 0 / 12%)",
    borderRadius : "0 5px 5px 0",
    position : "fixed",
    cursor : "pointer",
    display : "flex",
    justifyContent : "center",
    bottom : "12%",
    left : "257px",
    zIndex : "1400",
    width : "auto",
    transition : "left 195ms",
    "&:hover" : {
      opacity : 1,
      background : "transparent",
    },
    "&:focus" : {
      opacity : 1,
      background : "transparent",
    },
  },
  collapseButtonWrapperRotated : {
    backgroundColor : "#515b60",
    color : "#ffffff",
    position : "fixed",
    borderRadius : "0 5px 5px 0",
    cursor : "pointer",
    bottom : "12%",
    left : "49px",
    zIndex : "1400",
    width : "auto",
    transition : "left 225ms",
    transform : "rotate(180deg)",
    display : "flex",
    justifyContent : "center",

    "&:hover" : { opacity : 1 },
    "&:focus" : { opacity : 1 },
  },
  noPadding : {
    paddingLeft : "16px",
    paddingRight : "16px",
  },
  drawerIcons : {
    height : "1.21rem",
    width : "1.21rem",
    fontSize : "1.21rem"
  },
  avatarGroup : { '& .MuiAvatarGroup-avatar' : { border : 'none', } },
  marginLeft : {
    marginLeft : 8,
    "& .MuiListItem-gutters" : {
      paddingLeft : 8,
      paddingRight : 8
    }
  },
  rightMargin : { marginRight : 8 },
  btnGrpMarginRight : {
    marginRight : 4,
    alignItems : 'center'
  },
  helpIcon : {
    color : '#fff',
    opacity : "0.7",
    transition : "opacity 200ms linear",
    "&:hover" : {
      opacity : 1,
      background : "transparent",
    },
    "&:focus" : {
      opacity : 1,
      background : "transparent",
    },
  },
  extraPadding : {
    paddingTop : 4,
    paddingBottom : 4
  },
  restrictPointer : { pointerEvents : 'none' },
  expandMoreIcon : {
    opacity : 0,
    cursor : 'pointer',
    transform : 'translateX(3px)',
    '&:hover' : { color : "#4fc3f7", }
  },
  collapsed : { transform : 'rotate(180deg) translateX(-0.8px)', },
  collapsedHelpButton : {
    height : '1.45rem',
    marginTop : '-4px',
    transform : 'translateX(0px)'
  },
  rightTranslate : { transform : 'translateX(0.5px)' },
  hideScrollbar : {
    overflow : "hidden auto",
    "scrollbar-width" : "none",
    "-ms-overflow-style" : "none",
    "&::-webkit-scrollbar" : {
      display : "none"
    }
  },
  disabled : disabledStyle,
  cursorNotAllowed : cursorNotAllowed
});

const drawerIconsStyle = { height : "1.21rem", width : "1.21rem", fontSize : "1.45rem" };
const externalLinkIconStyle = { width : "1.11rem", fontSize : "1.11rem" };

const getNavigatorComponents = (  /** @type {CapabilitiesRegistry} */  capabilityRegistryObj) => [
  {
    id : DASHBOARD,
    icon : <DashboardIcon style={drawerIconsStyle} />,
    href : "/",
    title : "Dashboard",
    show : capabilityRegistryObj.isNavigatorComponentEnabled([DASHBOARD]),
    link : true,
  },
  {
    id : LIFECYCLE,
    icon : <LifecycleIcon style={drawerIconsStyle} />,
    hovericon : <LifecycleHover style={drawerIconsStyle} />,
    href : "/management",
    title : "Lifecycle",
    show : capabilityRegistryObj.isNavigatorComponentEnabled([LIFECYCLE]),
    link : true,
    children : [
      {
        id : APP_MESH,
        href : "/management/app-mesh",
        title : "AWS App Mesh",
        link : true,
        show : capabilityRegistryObj.isNavigatorComponentEnabled([LIFECYCLE, APP_MESH]),
      },
      {
        id : CITRIX_SM,
        href : "/management/citrix",
        title : "Citrix Service Mesh",
        link : true,
        show : capabilityRegistryObj.isNavigatorComponentEnabled([LIFECYCLE, CITRIX_SM]),
      },
      {
        id : CONSUL,
        href : "/management/consul",
        title : "Consul",
        link : true,
        show : capabilityRegistryObj.isNavigatorComponentEnabled([LIFECYCLE, CONSUL]),
      },
      {
        id : CILIUM_SM,
        href : "/management/cilium",
        title : "Cilium",
        link : true,
        show : capabilityRegistryObj.isNavigatorComponentEnabled([LIFECYCLE, CILIUM_SM]),
      },
      {
        id : ISTIO,
        href : "/management/istio",
        title : "Istio",
        link : true,
        show : capabilityRegistryObj.isNavigatorComponentEnabled([LIFECYCLE, ISTIO]),
      },
      {
        id : KUMA,
        href : "/management/kuma",
        title : "Kuma",
        link : true,
        show : capabilityRegistryObj.isNavigatorComponentEnabled([LIFECYCLE, KUMA]),
      },
      {
        id : LINKERD,
        href : "/management/linkerd",
        title : "Linkerd",
        link : true,
        show : capabilityRegistryObj.isNavigatorComponentEnabled([LIFECYCLE, LINKERD]),
      },
      {
        id : NETWORK_SM,
        href : "/management/nsm",
        title : "Network Service Mesh",
        link : true,
        show : capabilityRegistryObj.isNavigatorComponentEnabled([LIFECYCLE, NETWORK_SM]),
      },
      {
        id : NGINX,
        // icon: <FontAwesomeIcon icon={faTachometerAlt} transform="shrink-2" fixedWidth />,
        href : "/management/nginx",
        title : "NGINX Service Mesh",
        link : true,
        show : capabilityRegistryObj.isNavigatorComponentEnabled([LIFECYCLE, NGINX]),
      },
      {
        id : OSM,
        href : "/management/osm",
        title : "Open Service Mesh",
        link : true,
        show : capabilityRegistryObj.isNavigatorComponentEnabled([LIFECYCLE, OSM]),
      },
      {
        id : TRAEFIK_SM,
        href : "/management/traefik-mesh",
        title : "Traefik Mesh",
        link : true,
        show : capabilityRegistryObj.isNavigatorComponentEnabled([LIFECYCLE, TRAEFIK_SM]),
      },
    ],
  },
  {
    id : CONFIGURATION,
    icon : <img src="/static/img/configuration_trans.svg" style={{ width : "1.21rem" }} />,
    hovericon : <ConfigurationHover style={{ transform : "scale(1.3)", ...drawerIconsStyle }} />,
    href : "#",
    title : "Configuration",
    show : capabilityRegistryObj.isNavigatorComponentEnabled([CONFIGURATION]),
    link : true,
    children : [
      {
        id : APPLICATION,
        icon : <img src="/static/img/web-applications.svg" style={{ width : "1.21rem" }} />,
        href : "/configuration/applications",
        title : "Applications",
        show : capabilityRegistryObj.isNavigatorComponentEnabled([CONFIGURATION, APPLICATION]),
        link : true,
        isBeta : true
      },
      {
        id : FILTER,
        icon : <img src="/static/img/web-filters.svg" style={{ width : "1.21rem" }} />,
        href : "/configuration/filters",
        title : "Filters",
        show : capabilityRegistryObj.isNavigatorComponentEnabled([CONFIGURATION, FILTER]),
        link : true,
        isBeta : true
      },
      {
        id : DESIGN,
        icon : <img src="/static/img/pattern_trans.svg" style={{ width : "1.21rem" }} />,
        href : "/configuration/patterns",
        title : "Designs",
        show : capabilityRegistryObj.isNavigatorComponentEnabled([CONFIGURATION, DESIGN]),
        link : true,
        isBeta : true
      },
    ],
  },
  {
    id : PERFORMANCE,
    icon : <PerformanceIcon style={{ transform : "scale(1.3)", ...drawerIconsStyle }} />,
    hovericon : <PerformanceHover style={drawerIconsStyle} />,
    href : "/performance",
    title : "Performance",
    show : capabilityRegistryObj.isNavigatorComponentEnabled([PERFORMANCE]),
    link : true,
    children : [
      {
        id : PROFILES,
        icon :
          <FontAwesomeIcon icon={faDigitalTachograph} style={{ fontSize : 24 }} />,
        href : "/performance/profiles",
        title : "Profiles",
        show : capabilityRegistryObj.isNavigatorComponentEnabled([PERFORMANCE, PROFILES]),
        link : true,
      },
    ],
  },
  {
    id : CONFORMANCE,
    icon : <ConformanceIcon style={drawerIconsStyle} />,
    hovericon : <ConformanceHover style={drawerIconsStyle} />,
    href : "/smi_results", //Temp
    title : "Conformance",
    show : capabilityRegistryObj.isNavigatorComponentEnabled([CONFORMANCE]),
    link : true,
    children : [
      {
        id : "serviceMeshInterface",
        icon : <SmiIcon style={drawerIconsStyle} />,
        href : "/smi_results",
        title : "Service Mesh Interface",
        show : capabilityRegistryObj.isNavigatorComponentEnabled([CONFORMANCE, SMI]),
        link : true,
      },
    ],
  },
  {
    id : "Extensions",
    icon : <ExtensionIcon style={drawerIconsStyle} />,
    hovericon : <ExtensionIcon style={drawerIconsStyle} />,
    title : "Extensions",
    show : capabilityRegistryObj.isNavigatorComponentEnabled(["Extensions"]),
    width : 12,
    link : true,
    href : "/extensions"
  }
];

const ExternalLinkIcon = <FontAwesomeIcon style={externalLinkIconStyle} icon={faExternalLinkAlt} transform="shrink-7" />

const externlinks = [
  {
    id : "doc",
    href : "https://docs.meshery.io",
    title : "Documentation",
    icon : <DescriptionOutlinedIcon style={drawerIconsStyle} />,
    external_icon : ExternalLinkIcon,
  },
  {
    id : "community",
    href : "https://slack.layer5.io",
    title : "Community",
    icon : <FontAwesomeIcon style={{ marginBottom : 2, ...drawerIconsStyle }} icon={faSlack} transform="grow-1" />,
    external_icon : ExternalLinkIcon,
  },
  {
    id : "forum",
    href : "https://discuss.layer5.io",
    title : "Discussion Forum",
    icon : <DiscussIcon style={drawerIconsStyle} />,
    external_icon : ExternalLinkIcon,
  },
  {
    id : "issues",
    href : "https://github.com/meshery/meshery/issues/new/choose",
    title : "Issues",
    icon : <GitHubIcon style={drawerIconsStyle} />,
    external_icon : ExternalLinkIcon,
  },
];

class Navigator extends React.Component {
  constructor(props) {
    super(props);
    const { meshAdapters } = props;
    this.state = {
      path : "",
      meshAdapters,
      mts : new Date(),

      // ExtensionPointSchemaValidator will return a navigator schema
      // decoder which in turn will return an empty array when there is no content
      // passed into it
      navigator : ExtensionPointSchemaValidator("navigator")(),
      showHelperButton : false,
      openItems : [],
      hoveredId : null,
      /** @type {CapabilitiesRegistry} */
      capabilitiesRegistryObj : null,
      versionDetail : {
        build : "",
        latest : "",
        outdated : false,
        commitsha : "",
        release_channel : "NA",
      },
      navigatorComponents : []
    };
  }

  componentId = "navigator";

  componentDidMount() {
    dataFetch(
      "/api/system/version",
      {
        method : "GET",
        credentials : "include",
      },
      (result) => {
        if (typeof result !== "undefined") {
          this.setState({ versionDetail : result });
        } else {
          this.setState({
            versionDetail : {
              build : "Unknown",
              latest : "Unknown",
              outdated : false,
              commitsha : "Unknown",
            },
          });
        }
      },
      (err) => console.error(err)
    );
    dataFetch(
      "/api/provider/capabilities",
      {
        method : "GET",
        credentials : "include",
      },
      (result) => {
        if (result) {
          const capabilitiesRegistryObj = new CapabilitiesRegistry(result);
          const navigatorComponents = getNavigatorComponents(capabilitiesRegistryObj);

          this.setState({
            navigator : ExtensionPointSchemaValidator("navigator")(result?.extensions?.navigator),
            capabilitiesRegistryObj,
            navigatorComponents
          });
          //global state
          this.props.updateCapabilities({ capabilitiesRegistry : result })
        }
      },
      (err) => console.error(err)
    );
  }

  /**
   * @param {import("../utils/ExtensionPointSchemaValidator").NavigatorSchema[]} children
   * @param {number} depth
   */
  renderNavigatorExtensions(children, depth) {
    const { classes, isDrawerCollapsed } = this.props;
    const { path } = this.state;

    if (children && children.length > 0) {
      return (
        <List disablePadding>
          {children.map(({
            id, icon, href, title, children, show : showc
          }) => {
            if (typeof showc !== "undefined" && !showc) {
              return "";
            }
            return (
              <React.Fragment key={id}>
                <ListItem
                  button
                  key={id}
                  className={classNames(
                    depth === 1
                      ? classes.nested1
                      : classes.nested2,
                    classes.item,
                    classes.itemActionable,
                    path === href && classes.itemActiveItem,
                    isDrawerCollapsed && classes.noPadding
                  )}
                >
                  {this.extensionPointContent(icon, href, title, isDrawerCollapsed)}
                </ListItem>
                {this.renderNavigatorExtensions(children, depth + 1)}
              </React.Fragment>
            );
          })}
        </List>
      );
    }
  }

  extensionPointContent(icon, href, name, drawerCollapsed) {
    const { classes } = this.props;

    let content = (
      <div className={classNames(classes.link)} data-cy={name}>
        <Tooltip
          title={name}
          placement="right"
          disableFocusListener={!drawerCollapsed}
          disableTouchListener={!drawerCollapsed}
        >
          <ListItemIcon className={classes.listIcon}>
            <img src={icon} className={classes.icon} />
          </ListItemIcon>
        </Tooltip>
        <ListItemText
          className={drawerCollapsed
            ? classes.isHidden
            : classes.isDisplayed}
          classes={{ primary : classes.itemPrimary, }}
        >
          {name}
        </ListItemText>
      </div>
    );

    if (href) {
      content =
        <Link href={href}>
          <span
            className={classNames(classes.link)}
            onClick={() => this.props.updateExtensionType("navigator")}
          >
            {content}
          </span>
        </Link>
    }

    return content;
  }
  updatenavigatorComponentsMenus() {
    const self = this;
    const { navigatorComponents } = this.state
    navigatorComponents.forEach((cat, ind) => {
      if (cat.id === LIFECYCLE) {
        cat.children.forEach((catc, ind1) => {
          const cr = self.fetchChildren(catc.id);
          const icon = self.pickIcon(catc.id);
          navigatorComponents[ind].children[ind1].icon = icon;
          navigatorComponents[ind].children[ind1].children = cr;
        });
      }

      if (cat.id === "Configuration") {
        let show = false;
        cat.children?.forEach((ch) => {
          if (ch.id === "Designs") {
            const idx = self.props.capabilitiesRegistry?.capabilities?.findIndex((cap) => cap.feature === "persist-meshery-patterns");
            if (idx != -1) {
              ch.show = true;
              show = true;
            }
          }
        });

        cat.show = show;
      }
    });
  }
  updateAdaptersLink() {
    const { navigatorComponents } = this.state
    navigatorComponents.forEach((cat, ind) => {
      if (cat.id === LIFECYCLE) {
        cat.children.forEach((catc, ind1) => {
          if (
            typeof navigatorComponents[ind].children[ind1].children[0] !== "undefined" &&
            typeof navigatorComponents[ind].children[ind1].children[0].href !== "undefined"
          ) {
            const val = true;
            const newhref = `${navigatorComponents[ind].children[ind1].children[0].href}`;
            navigatorComponents[ind].children[ind1].link = val;
            navigatorComponents[ind].children[ind1].href = newhref;
          }
        });
      }
    });
  }

  static getDerivedStateFromProps(props, state) {
    const { meshAdapters, meshAdaptersts } = props;
    const path = window.location.pathname;
    const st = {};
    if (meshAdaptersts > state.mts) {
      st.meshAdapters = meshAdapters;
      st.mts = meshAdaptersts;
    }

    const fetchNestedPathAndTitle = (path, title, href, children, isBeta) => {
      if (href === path) {
        props.updatepagetitle({ title });
        props.updatebetabadge({ isBeta });
        return;
      }
      if (children && children.length > 0) {
        children.forEach(({ title, href, children, isBeta }) => {
          fetchNestedPathAndTitle(path, title, href, children, isBeta);
        });
      }
    };

    state.navigatorComponents.forEach(({ title, href, children, isBeta }) => {
      fetchNestedPathAndTitle(path, title, href, children, isBeta);
    });
    st.path = path;
    return st;
  }

  /**
   * @param {String} category
   *
   * Format and return the meshadapters
   *
   * @returns {Array<{id : Number, icon : JSX.Element, href : String, title : String, link : Boolean, show : Boolean}>} children
   */
  fetchChildren(category) {
    const { meshAdapters } = this.state;
    const children = [];
    category = category.toLowerCase();
    meshAdapters.forEach((adapter) => {
      let aName = adapter.name.toLowerCase();
      if (category !== aName) {
        return;
      }
      children.push({
        id : adapter.adapter_location,
        icon : <RemoveIcon />,
        href : `/management?adapter=${adapter.adapter_location}`,
        title : `Management - ${adapter.adapter_location}`,
        link : true,
        show : true,
      });
    });
    return children;
  }

  /**
   * @param {String} aName
   *
   * @returns {JSX.Element} image to display
   */
  pickIcon(aName) {
    aName = aName.toLowerCase();
    const { classes } = this.props;
    let image = "/static/img/meshery-logo.png";
    let logoIcon = <img src={image} className={classes.icon} />;
    if (aName) {
      image = "/static/img/" + aName + "-light.svg";
      logoIcon = <img src={image} className={classes.icon} />;
    }
    return logoIcon;
  }

  /**
   * Changes the route to "/"
   */
  handleTitleClick = () => {
    this.props.router.push("/");
  }

  /**
   * @param {number} id
   * @param {Boolean link
   *
   * Changes the route to "/management"
   */
  handleAdapterClick(id, link) {
    const { setAdapter } = this.props;
    setAdapter({ selectedAdapter : id });
    if (id != -1 && !link) {
      this.props.router.push("/management");
    }
  }

  toggleMiniDrawer = () => {
    const { toggleDrawer, isDrawerCollapsed } = this.props;
    toggleDrawer({ isDrawerCollapsed : !isDrawerCollapsed });
  };

  toggleSpacing = () => {
    const { showHelperButton } = this.state;
    this.setState({ showHelperButton : !showHelperButton });
  }

  toggleSpacing = () => {
    const { showHelperButton } = this.state;
    this.setState({ showHelperButton : !showHelperButton });
  }

  /**
   * @param {number} id
   *
   * Removes id from openitems if present
   * Adds id in openitems if not present already
   */
  toggleItemCollapse(id) {
    const activeItems = [...this.state.openItems];
    if (this.state.openItems.includes(id)) {
      this.setState({ openItems : activeItems.filter(item => item !== id) })
    } else {
      activeItems.push(id);
      this.setState({ openItems : activeItems })
    }
  }

  /**
   * @param {String} idname
   * @param {Array<{id : Number, icon : JSX.Element, href : String, title : String, link : Boolean, show : Boolean}>} children
   * @param {Number} depth
   *
   * Renders children of the menu
   *
   * @returns {JSX.Element}
   */
  renderChildren(idname, children, depth) {
    const { classes, isDrawerCollapsed } = this.props;
    const { path } = this.state;

    if (idname != LIFECYCLE && children && children.length > 0) {
      return (
        <List disablePadding>
          {children.map(({
            id : idc, title : titlec, icon : iconc, href : hrefc, show : showc, link : linkc, children : childrenc
          }) => {
            if (typeof showc !== "undefined" && !showc) {
              return "";
            }
            return (
              <div key={idc}>
                <ListItem
                  button
                  key={idc}
                  className={classNames(
                    depth === 1
                      ? classes.nested1
                      : classes.nested2,
                    classes.item,
                    classes.itemActionable,
                    path === hrefc && classes.itemActiveItem,
                    isDrawerCollapsed && classes.noPadding
                  )}
                >
                  {this.linkContent(iconc, titlec, hrefc, linkc, isDrawerCollapsed)}
                </ListItem>
                {this.renderChildren(idname, childrenc, depth + 1)}
              </div>
            );
          })}
        </List>
      );
    }
    if (idname == LIFECYCLE) {
      if (children && children.length > 1) {
        return (
          <List disablePadding>
            {children.map(({
              id : idc, title : titlec, icon : iconc, href : hrefc, show : showc, link : linkc, children : childrenc
            }) => {
              // if (typeof showc !== "undefined" && !showc) {
              //   return "";
              // }
              return (
                <div key={idc} className={!showc ? classes.cursorNotAllowed : null}>
                  <ListItem
                    data-cy={idc}
                    button
                    key={idc}
                    className={classNames(
                      depth === 1
                        ? classes.nested1
                        : classes.nested2,
                      classes.item,
                      classes.itemActionable,
                      path === hrefc && classes.itemActiveItem,
                      isDrawerCollapsed && classes.noPadding,
                      !showc && classes.disabled
                    )}
                    onClick={() => this.handleAdapterClick(idc, linkc)}
                  >
                    {this.linkContent(iconc, titlec, hrefc, linkc, isDrawerCollapsed)}
                  </ListItem>
                  {this.renderChildren(idname, childrenc, depth + 1)}
                </div>
              );
            })}
          </List>
        );
      }
      if (children && children.length == 1) {
        this.updateAdaptersLink();
      }
    }
    return "";
  }

  /**
   * @param {JSX.Element} iconc
   * @param {String} titlec
   * @param {String} hrefc
   * @param {Boolean} linkc
   * @param {Boolean} drawerCollapsed
   *
   * @return {JSX.Element} content
   */
  linkContent(iconc, titlec, hrefc, linkc, drawerCollapsed) {
    const { classes } = this.props;

    let linkContent = (
      <div className={classNames(classes.link)}>
        <Tooltip
          title={titlec}
          placement="right"
          disableFocusListener={!drawerCollapsed}
          disableHoverListener={!drawerCollapsed}
          disableTouchListener={!drawerCollapsed}
        >
          <ListItemIcon className={classes.listIcon}>{iconc}</ListItemIcon>
        </Tooltip>
        <ListItemText
          className={drawerCollapsed
            ? classes.isHidden
            : classes.isDisplayed}
          classes={{ primary : classes.itemPrimary, }}
        >
          {titlec}
        </ListItemText>
      </div>
    );
    if (linkc) {
      linkContent = <Link href={hrefc}>{linkContent}</Link>;
    }
    return linkContent;
  }

  /**
   * getMesheryVersionText returs a well formatted version text
   *
   * If the meshery is running latest version then and is using "edge" channel
   * then it will just show "edge-latest". However, if the meshery is on edge and
   * is running an outdated version then it will return "edge-$version".
   *
   * If on stable channel, then it will always show "stable-$version"
   */
  getMesheryVersionText() {
    const { build, outdated, release_channel } = this.state.versionDetail;

    // If the version is outdated then no matter what the
    // release channel is, specify the build which gets covered in the default case

    if (release_channel === "edge" && outdated) return `${build}`;
    //if it is not outdated which means running on latest, return edge-latest

    if (release_channel === "edge" && !outdated) return `${release_channel}-latest`;

    if (release_channel === "stable") return `${release_channel}-${build}`;

    return `${build}`;
  }

  /**
   * versionUpdateMsg returns the appropriate message
   * based on the meshery's current running version and latest available
   * version.
   *
   * @returns {React.ReactNode} react component to display
   */
  versionUpdateMsg() {
    const { outdated, latest } = this.state.versionDetail;

    if (outdated)
      return (
        <span style={{ marginLeft : '15px' }}>
          {"Update available "}
          <a href={`https://docs.meshery.io/project/releases/${latest}`} target="_blank" rel="noreferrer" style={{ color : "white" }}>
            <Tooltip
              title={`Newer version of Meshery available: ${latest}`}
              placement="right">
              <OpenInNewIcon style={{ width : "0.85rem", verticalAlign : "middle" }} />
            </Tooltip>
          </a>
        </span>
      );

    return (
      <span style={{ marginLeft : '15px' }}>
        Running latest
      </span>
    )
  }

  /**
   * openReleaseNotesInNew returns the appropriate link to the release note
   * based on the meshery's current running channel and version.
   *
   * @returns {React.ReactNode} react component to display
   */
  openReleaseNotesInNew() {
    const { release_channel, build } = this.state.versionDetail;

    if (release_channel === "edge")
      return (
        <a href="https://docs.meshery.io/project/releases" target="_blank" rel="noreferrer" style={{ color : "white" }}>
          <OpenInNewIcon style={{ width : "0.85rem", verticalAlign : "middle" }} />
        </a>
      );

    return (
      <a href={`https://docs.meshery.io/project/releases/${build}`} target="_blank" rel="noreferrer" style={{ color : "white" }}>
        <OpenInNewIcon style={{ width : "0.85rem", verticalAlign : "middle" }} />
      </a>
    );
  }

  render() {
    const { classes, isDrawerCollapsed, ...other } = this.props;
    const { path, showHelperButton, navigatorComponents } = this.state;
    this.updatenavigatorComponentsMenus();

    const Title = (
      <ListItem
        component="a"
        onClick={this.handleTitleClick}
        className={classNames(classes.firebase, classes.item, classes.itemCategory, classes.cursorPointer)}
      >
        <img
          className={isDrawerCollapsed
            ? classes.mainLogoCollapsed
            : classes.mainLogo}
          src="/static/img/meshery-logo.png"
          onClick={this.handleTitleClick}
        />
        <img
          className={isDrawerCollapsed
            ? classes.mainLogoTextCollapsed
            : classes.mainLogoText}
          src="/static/img/meshery-logo-text.png"
          onClick={this.handleTitleClick}
        />

        {/* <span className={isDrawerCollapsed ? classes.isHidden : classes.isDisplayed}>Meshery</span> */}
      </ListItem>
    )
    const Menu = (
      <List disablePadding className={classes.hideScrollbar}>
        {navigatorComponents.map(({
          id : childId, title, icon, href, show, link, children, hovericon
        }) => {
          // if (typeof show !== "undefined" && !show) {
          //   return "";
          // }
          return (
            <div key={childId} style={!show ? cursorNotAllowed : {}}>
              <ListItem
                button={!!link}
                dense
                key={childId}
                className={classNames(
                  classes.item,
                  link
                    ? classes.itemActionable
                    : '',
                  path === href && classes.itemActiveItem,
                  !show && classes.disabled
                )}
                onClick={() => this.toggleItemCollapse(childId)}
                onMouseOver={() => children && isDrawerCollapsed ? this.setState({ hoveredId : childId }) : null}
                onMouseLeave={() => !this.state.openItems.includes(childId) ? this.setState({ hoveredId : null }) : null}
              >
                <Link href={link
                  ? href
                  : ""}>
                  <div data-cy={childId} className={classNames(classes.link)}>
                    <Tooltip
                      title={childId}
                      placement="right"
                      disableFocusListener={!isDrawerCollapsed}
                      disableHoverListener={true}
                      disableTouchListener={!isDrawerCollapsed}
                      TransitionComponent={Zoom}
                      arrow
                    >

                      {(isDrawerCollapsed && (this.state.hoveredId === childId || this.state.openItems.includes(childId))) ?
                        <div>
                          <Tooltip
                            title={title}
                            placement="right"
                            TransitionComponent={Zoom}
                            arrow
                          >
                            <ListItemIcon
                              onClick={() => this.toggleItemCollapse(childId)}

                              style={{ marginLeft : "20%", marginBottom : "0.4rem" }}>
                              {hovericon}
                            </ListItemIcon>
                          </Tooltip>
                        </div>
                        :
                        <ListItemIcon className={classes.listIcon}>
                          {icon}
                        </ListItemIcon>
                      }
                    </Tooltip>
                    <ListItemText
                      className={isDrawerCollapsed
                        ? classes.isHidden
                        : classes.isDisplayed}
                      classes={{ primary : classes.itemPrimary, }}
                    >
                      {title}
                    </ListItemText>
                  </div>
                </Link>
                <FontAwesomeIcon
                  icon={faCaretDown}
                  onClick={() => this.toggleItemCollapse(childId)}
                  className={classNames(classes.expandMoreIcon, { [classes.collapsed] : this.state.openItems.includes(childId) })}
                  style={isDrawerCollapsed || !children
                    ? { opacity : 0 }
                    : {}}
                />
              </ListItem>
              <Collapse in={this.state.openItems.includes(childId)} style={{ backgroundColor : "#396679", opacity : "100%" }}>
                {this.renderChildren(childId, children, 1)}
              </Collapse>
            </div>
          );
        })}
        {this.state.navigator && this.state.navigator.length
          ? (
            <React.Fragment>
              <Divider className={classes.divider} />
              {this.renderNavigatorExtensions(this.state.navigator, 1)}
            </React.Fragment>
          )
          : null}
        <Divider className={classes.divider} />
      </List>
    )
    const HelpIcons = (
      <ButtonGroup
        size="large"
        className={!isDrawerCollapsed
          ? classes.marginLeft
          : classes.btnGrpMarginRight}
        orientation={isDrawerCollapsed
          ? "vertical"
          : "horizontal"}
      >
        {externlinks.map(({
          id, icon, title, href
        }, index) => {
          return (
            <ListItem
              key={id}
              className={classes.item}
              style={isDrawerCollapsed && !showHelperButton
                ? { display : 'none' }
                : {}}
            >
              <Grow
                in={showHelperButton || !isDrawerCollapsed}
                timeout={{ enter : (600 - index * 200), exit : 100 * index }}
              >
                <a
                  href={href}
                  target="_blank"
                  rel="noreferrer"
                  className={classNames(classes.link, isDrawerCollapsed
                    ? classes.extraPadding
                    : "")}>
                  <Tooltip
                    title={title}
                    placement={isDrawerCollapsed
                      ? "right"
                      : "top"}
                  >
                    <ListItemIcon className={classNames(classes.listIcon, classes.helpIcon)}>{icon}</ListItemIcon>
                  </Tooltip>
                </a>
              </Grow>
            </ListItem>
          );
        })}
        <ListItem
          className={classes.rightMargin}
          style={!isDrawerCollapsed
            ? { display : 'none' }
            : { marginLeft : '4px' }}
        >
          <Tooltip
            title="Help"
            placement={isDrawerCollapsed
              ? "right"
              : "top"}
          >
            <IconButton className={isDrawerCollapsed
              ? classes.collapsedHelpButton
              : classes.rightTranslate} onClick={this.toggleSpacing}>
              <HelpIcon
                className={classes.helpIcon}
                style={{ fontSize : '1.45rem', }}
              />
            </IconButton>
          </Tooltip>
        </ListItem>
      </ButtonGroup>
    )
    const Version = (
      <ListItem style={{
        position : "sticky", paddingLeft : 0, paddingRight : 0, color : "#eeeeee", fontSize : "0.75rem",
      }}>
        {isDrawerCollapsed
          ? <div style={{ textAlign : "center", width : "100%" }}>
            {this.state.versionDetail.build}
          </div>
          :
          <Grow
            in={!isDrawerCollapsed}
            timeout={{ enter : (800), exit : 100 }}
            style={{ textAlign : "center", width : "100%" }}
          >
            <span>
              {this.getMesheryVersionText()} {'  '}
              <span style={{ cursor : "pointer" }}>{this.openReleaseNotesInNew()}</span>
              {this.versionUpdateMsg()}

            </span>
          </Grow>

        }
      </ListItem>
    )

    const Chevron = (
      <div
        className={classNames(isDrawerCollapsed ? classes.collapseButtonWrapperRotated : classes.collapseButtonWrapper)}
        style={this.state?.capabilitiesRegistryObj?.isNavigatorComponentEnabled?.([TOGGLER]) ? {} : cursorNotAllowed}
      >
        <div
          style={this.state?.capabilitiesRegistryObj?.isNavigatorComponentEnabled?.([TOGGLER]) ? {} : disabledStyle}
          onClick={this.toggleMiniDrawer}
        >
          <FontAwesomeIcon
            icon={faAngleLeft}
            fixedWidth
            size="1.5x"
            style={{ margin : "0.5rem 0.2rem ", width : "0.8rem" }}
            alt="Sidebar collapse toggle icon"
          />
        </div>
      </div>
    )

    return (
      <NoSsr>
        <Drawer
          variant="permanent"
          {...other}
          className={isDrawerCollapsed
            ? classes.sidebarCollapsed
            : classes.sidebarExpanded}
          classes={{
            paper : isDrawerCollapsed
              ? classes.sidebarCollapsed
              : classes.sidebarExpanded,
          }}
          style={{ width : "inherit" }}
        >
          {Title}
          {Menu}
          <div className={classes.fixedSidebarFooter}>
            {Chevron}
            {HelpIcons}
            {Version}
          </div>
        </Drawer>
      </NoSsr>
    );
  }
}

Navigator.propTypes = {
  classes : PropTypes.object.isRequired,
  onCollapseDrawer : PropTypes.func.isRequired,
};

const mapDispatchToProps = (dispatch) => ({
  updatepagetitle : bindActionCreators(updatepagetitle, dispatch),
  updatebetabadge : bindActionCreators(updatebetabadge, dispatch),
  toggleDrawer : bindActionCreators(toggleDrawer, dispatch),
  setAdapter : bindActionCreators(setAdapter, dispatch),
  updateCapabilities : bindActionCreators(updateCapabilities, dispatch),
});

const mapStateToProps = (state) => {
  const meshAdapters = state.get("meshAdapters").toJS();
  const meshAdaptersts = state.get("meshAdaptersts");
  const path = state.get("page").get("path");
  const isDrawerCollapsed = state.get("isDrawerCollapsed");
  const capabilitiesRegistry = state.get("capabilitiesRegistry")
  return { meshAdapters, meshAdaptersts, path, isDrawerCollapsed, capabilitiesRegistry };
};

export default withStyles(styles)(connect(mapStateToProps, mapDispatchToProps)(withRouter(Navigator)));<|MERGE_RESOLUTION|>--- conflicted
+++ resolved
@@ -46,11 +46,7 @@
 import { Collapse } from "@material-ui/core";
 import { cursorNotAllowed, disabledStyle } from "../css/disableComponent.styles";
 import { CapabilitiesRegistry } from "../utils/disabledComponents";
-<<<<<<< HEAD
-import { APPLICATION, APP_MESH, CILIUM_SM, CITRIX_SM, DESIGN, CONFIGURATION, CONFORMANCE, CONSUL, DASHBOARD, FILTER, ISTIO, KUMA, LIFECYCLE, LINKERD, NETWORK_SM, NGINX, OCTARINE, OSM, PERFORMANCE, TRAEFIK_SM, PROFILES, SMI, TOGGLER } from "../constants/navigator"
-=======
 import { APPLICATION, APP_MESH, CILIUM_SM, CITRIX_SM, DESIGN, CONFIGURATION, CONFORMANCE, CONSUL, DASHBOARD, FILTER, ISTIO, KUMA, LIFECYCLE, LINKERD, NETWORK_SM, NGINX, OSM, PERFORMANCE, TRAEFIK_SM, PROFILES, SMI, TOGGLER } from "../constants/navigator"
->>>>>>> e8187529
 const styles = (theme) => ({
   categoryHeader : {
     paddingTop : 16,
