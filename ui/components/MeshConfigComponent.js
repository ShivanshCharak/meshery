import React from "react";
import PropTypes from "prop-types";
import { withStyles } from "@material-ui/core/styles";
import {
  NoSsr,
  Button,
  FormGroup,
  InputAdornment,
  Chip,
  IconButton,
  MenuItem,
  Tooltip,
  Paper,
  Grid,
  FormControlLabel,
  Switch,
  TextField,
  List,
  ListItem,
  ListItemText,
  CircularProgress,
} from "@material-ui/core";
import blue from "@material-ui/core/colors/blue";
import CloudUploadIcon from "@material-ui/icons/CloudUpload";
import { connect } from "react-redux";
import { bindActionCreators } from "redux";
import { withRouter } from "next/router";
import { withSnackbar } from "notistack";
import CloseIcon from "@material-ui/icons/Close";
import { updateK8SConfig, updateProgress } from "../lib/store";
import dataFetch from "../lib/data-fetch";
import subscribeOperatorStatusEvents from "./graphql/subscriptions/OperatorStatusSubscription";
import subscribeMeshSyncStatusEvents from "./graphql/subscriptions/MeshSyncStatusSubscription";
import changeOperatorState from "./graphql/mutations/OperatorStatusMutation";
import fetchMesheryOperatorStatus from "./graphql/queries/OperatorStatusQuery";
import deployMeshSync from "./graphql/queries/DeployMeshSyncQuery";
import connectToNats from "./graphql/queries/DeployNatsQuery";
import PromptComponent from "./PromptComponent";

const styles = (theme) => ({
  root: {
    padding: theme.spacing(5),
  },
  buttons: {
    display: "flex",
    justifyContent: "flex-end",
  },
  button: {
    marginTop: theme.spacing(3),
    marginLeft: theme.spacing(1),
  },
  buttonsCluster: {
    display: "flex",
    justifyContent: "center",
  },
  margin: {
    margin: theme.spacing(1),
  },
  alreadyConfigured: {
    textAlign: "center",
    padding: theme.spacing(20),
  },
  colorSwitchBase: {
    color: blue[300],
    "&$colorChecked": {
      color: blue[500],
      "& + $colorBar": {
        backgroundColor: blue[500],
      },
    },
  },
  colorBar: {},
  colorChecked: {},
  fileLabel: {
    width: "100%",
  },
  fileLabelText: {
    cursor: "pointer",
    "& *": {
      cursor: "pointer",
    },
  },
  inClusterLabel: {
    paddingRight: theme.spacing(2),
  },
  alignCenter: {
    textAlign: "center",
  },
  alignLeft: {
    textAlign: "left",
    marginBottom: theme.spacing(2),
  },
  fileInputStyle: {
    display: "none",
  },
  icon: {
    width: theme.spacing(2.5),
  },
  configure: {
    display: "inline-block",
    width: "48%",
    wordWrap: "break-word",
    [theme.breakpoints.down(945)]: {
      width: "100%",
    },
  },
  vertical: {
    display: "inline-block",
    height: 150,
    marginBottom: -60,
    [theme.breakpoints.down(945)]: {
      display: "none",
    },
  },
  horizontal: {
    display: "none",
    [theme.breakpoints.down(945)]: {
      display: "block",
    },
  },
  formconfig: {
    display: "inline-block",
    marginLeft: 30,
    [theme.breakpoints.up(946)]: {
      width: "45%",
    },
    [theme.breakpoints.down(945)]: {
      width: "100%",
      marginLeft: 0,
    },
  },
  currentConfigHeading: {
    display: "inline-block",
    width: "48%",
    textAlign: "center",
    [theme.breakpoints.down(945)]: {
      width: "100%",
    },
  },
  changeConfigHeading: {
    display: "inline-block",
    width: "48%",
    textAlign: "center",
    [theme.breakpoints.down(945)]: {
      display: "none",
    },
  },
  changeConfigHeadingOne: {
    display: "none",
    [theme.breakpoints.down(945)]: {
      display: "inline-block",
      width: "100%",
      textAlign: "center",
    },
  },
  buttonconfig: {
    display: "inline-block",
    width: "48%",
    [theme.breakpoints.down(945)]: {
      width: "100%",
    },
  },
  paper: {
    padding: theme.spacing(2),
  },
  heading: {
    textAlign: "center",
  },
  grey: {
    background: "WhiteSmoke",
    padding: theme.spacing(2),
    borderRadius: "inherit",
  },
});

class MeshConfigComponent extends React.Component {
  constructor(props) {
    super(props);
    const { inClusterConfig, contextName, clusterConfigured, k8sfile, configuredServer } = props;
    this.state = {
      inClusterConfig, // read from store
      inClusterConfigForm: inClusterConfig,
      k8sfile, // read from store
      k8sfileElementVal: "",
      contextName, // read from store
      contextNameForForm: "",
      contextsFromFile: [],
      clusterConfigured, // read from store
      configuredServer,
      k8sfileError: false,
      ts: new Date(),

      operatorInstalled: false,
      operatorVersion: "N/A",
      meshSyncInstalled: false,
      meshSyncVersion: "N/A",
      NATSState: "UNKNOWN",
      NATSVersion: "N/A",

      operatorSwitch: false,
      operatorProcessing: false,


      meshSyncStatusEventsSubscription: null,
      operatorStatusEventsSubscription: null,
    };
    this.ref = React.createRef();
  }

  static getDerivedStateFromProps(props, state) {
    const { inClusterConfig, contextName, clusterConfigured, k8sfile, configuredServer } = props;
    if (props.ts > state.ts) {
      let newState = {
        inClusterConfig,
        k8sfile,
        k8sfileElementVal: "",
        contextName,
        clusterConfigured,
        configuredServer,
        ts: props.ts,
      };

      // If contextsFromFile is empty then add the default value to it
      if (!state.contextsFromFile?.length)
        newState = { ...newState, contextsFromFile: [{ contextName, currentContext: true }] };
      return newState;
    }
    return {};
  }


  componentDidMount() {
    const self = this;
    // Subscribe to the operator events
    let meshSyncStatusEventsSubscription = subscribeMeshSyncStatusEvents((res) => {
      if (res.meshsync?.error) {
        self.handleError(res.meshsync?.error?.description || "MeshSync could not be reached");
        return;
      }
    });


    let operatorStatusEventsSubscription = subscribeOperatorStatusEvents(self.setOperatorState);
    fetchMesheryOperatorStatus().subscribe({
      next: (res) => {
        self.setOperatorState(res);
      },
      error: (err) => console.log("error at operator scan: " + err),
    });

    self.setState({meshSyncStatusEventsSubscription, operatorStatusEventsSubscription})
  }


  componentWillUnmount () {
    this.state.meshSyncStatusEventsSubscription.dispose()
    this.state.operatorStatusEventsSubscription.dispose()
  }

  setOperatorState = (res) => {
    console.log("incoming change")
    const self = this;
    if (res.operator?.error) {
      self.handleError("Operator could not be reached")(res.operator?.error?.description);
      self.setState({operatorProcessing: false})
      return false;
    }

    if (res.operator?.status === "ENABLED") {
      self.setState({operatorProcessing: false})
      res.operator?.controllers?.forEach((controller) => {
<<<<<<< HEAD
        if (controller.name === "broker" && controller.status == "CONNECTED") {
=======
        if (controller.name === "broker") {
>>>>>>> 42882d2c
          self.setState({
            NATSState: controller.status,
            NATSVersion: controller.version,
          });
        } else if (controller.name === "meshsync" && controller.status == "ENABLED") {
          self.setState({
            meshSyncInstalled: true,
            meshSyncVersion: controller.version,
          });
        }
      });
      self.setState({
        operatorInstalled: true,
        operatorSwitch: true,
        operatorVersion: res.operator?.version,
      });
      return true;
    }

    if (res.operator?.status === "DISABLED") self.setState({operatorProcessing: false})

    if(res.operator?.status === "PROCESSING") {
      console.log("setting to processing")
      self.setState({operatorProcessing: true})
    }


    self.setState({
      operatorInstalled: false,
      NATSState: "UNKNOWN",
      meshSyncInstalled: false,
      operatorSwitch: false,
      operatorVersion: "N/A",
      meshSyncVersion: "N/A",
      NATSVersion: "N/A",
    });

    return false;
  };

  handleOperatorSwitch = () => {
    const self = this;
    const variables = {
      status: `${!self.state.operatorSwitch ? "ENABLED" : "DISABLED"}`,
    };
    self.props.updateProgress({ showProgress: true });

    changeOperatorState((response, errors) => {
      self.props.updateProgress({ showProgress: false });
      if (errors !== undefined) {
        self.handleError("Unable to install operator");
      }
      self.props.enqueueSnackbar("Operator " + response.operatorStatus.toLowerCase(), {
        variant: "success",
        autoHideDuration: 2000,
        action: (key) => (
          <IconButton key="close" aria-label="Close" color="inherit" onClick={() => self.props.closeSnackbar(key)}>
            <CloseIcon />
          </IconButton>
        ),
      });
      self.setState((state) => ({ operatorSwitch: !state.operatorSwitch }));
    }, variables);
  };

  handleChange = (name) => {
    const self = this;
    return (event) => {
      if (name === "inClusterConfigForm") {
        self.setState({ [name]: event.target.checked, ts: new Date() });
        return;
      }
      if (name === "k8sfile") {
        if (event.target.value !== "") {
          self.setState({ k8sfileError: false });
        }
        self.setState({ k8sfileElementVal: event.target.value });
        self.fetchContexts();
      }
      self.setState({ [name]: event.target.value, ts: new Date() });
      this.handleSubmit();
    };
  };

  handleSubmit = () => {
    const { inClusterConfigForm, k8sfile } = this.state;
    if (!inClusterConfigForm && k8sfile === "") {
      this.setState({ k8sfileError: true });
      return;
    }
    this.submitConfig();
  };

  fetchContexts = () => {
    const { inClusterConfigForm } = this.state;
    const fileInput = document.querySelector("#k8sfile");
    const formData = new FormData();
    if (inClusterConfigForm) {
      return;
    }
    if (fileInput.files.length == 0) {
      this.setState({ contextsFromFile: [], contextNameForForm: "" });
      return;
    }
    // formData.append('contextName', contextName);
    formData.append("k8sfile", fileInput.files[0]);
    this.props.updateProgress({ showProgress: true });
    const self = this;
    dataFetch(
      "/api/system/kubernetes/contexts",
      {
        credentials: "same-origin",
        method: "POST",
        credentials: "include",
        body: formData,
      },
      (result) => {
        this.props.updateProgress({ showProgress: false });
        if (typeof result !== "undefined") {
          let ctName = "";
          result.forEach(({ contextName, currentContext }) => {
            if (currentContext) {
              ctName = contextName;
            }
          });
          self.setState({ contextsFromFile: result, contextNameForForm: ctName });
          self.submitConfig();
        }
      },
      self.handleError("Kubernetes config could not be validated")
    );
  };

  submitConfig = () => {
    const { inClusterConfigForm, k8sfile, contextNameForForm } = this.state;
    const fileInput = document.querySelector("#k8sfile");
    const formData = new FormData();
    formData.append("inClusterConfig", inClusterConfigForm ? "on" : ""); // to simulate form behaviour of a checkbox
    if (!inClusterConfigForm) {
      formData.append("contextName", contextNameForForm);
      formData.append("k8sfile", fileInput.files[0]);
    }
    this.props.updateProgress({ showProgress: true });
    const self = this;
    dataFetch(
      "/api/system/kubernetes",
      {
        credentials: "same-origin",
        method: "POST",
        credentials: "include",
        body: formData,
      },
      (result) => {
        this.props.updateProgress({ showProgress: false });
        if (typeof result !== "undefined") {
          //prompt
          const modal = this.ref.current;
          const self = this;
          if (self.state.operatorSwitch) {
            setTimeout(async () => {
              let response = await modal.show({
                title: "Remove Meshery Operator from this cluster?",
                subtitle:
                  "Meshery is now disconnected from your Kubernetes cluster. Do you want to remove the Meshery Operator from your cluster as well?",
                options: ["yes", "no"],
              });
              if (response == "yes") {
                const variables = {
                  status: "DISABLED",
                };
                self.props.updateProgress({ showProgress: true });

                changeOperatorState((response, errors) => {
                  self.props.updateProgress({ showProgress: false });
                  if (errors !== undefined) {
                    self.handleError("Operator action failed");
                  }
                  self.props.enqueueSnackbar("Operator " + response.operatorStatus.toLowerCase(), {
                    variant: "success",
                    autoHideDuration: 2000,
                    action: (key) => (
                      <IconButton
                        key="close"
                        aria-label="Close"
                        color="inherit"
                        onClick={() => self.props.closeSnackbar(key)}
                      >
                        <CloseIcon />
                      </IconButton>
                    ),
                  });
                  self.setState((state) => ({ operatorSwitch: !state.operatorSwitch }));
                }, variables);
              }
            }, 100);
          }
          this.setState({
            clusterConfigured: true,
            configuredServer: result.configuredServer,
            contextName: result.contextName,
          });
          this.props.enqueueSnackbar("Kubernetes config was successfully validated!", {
            variant: "success",
            autoHideDuration: 2000,
            action: (key) => (
              <IconButton key="close" aria-label="Close" color="inherit" onClick={() => self.props.closeSnackbar(key)}>
                <CloseIcon />
              </IconButton>
            ),
          });
          this.props.updateK8SConfig({
            k8sConfig: {
              inClusterConfig: inClusterConfigForm,
              k8sfile,
              contextName: result.contextName,
              clusterConfigured: true,
              configuredServer: result.configuredServer,
            },
          });
        }
      },
      self.handleError("Kubernetes config could not be validated")
    );
  };

  handleKubernetesClick = () => {
    this.props.updateProgress({ showProgress: true });
    const self = this;
    dataFetch(
      "/api/system/kubernetes/ping",
      {
        credentials: "same-origin",
        credentials: "include",
      },
      (result) => {
        this.props.updateProgress({ showProgress: false });
        if (typeof result !== "undefined") {
          this.props.enqueueSnackbar("Kubernetes was successfully pinged!", {
            variant: "success",
            "data-cy": "k8sSuccessSnackbar",
            autoHideDuration: 2000,
            action: (key) => (
              <IconButton key="close" aria-label="Close" color="inherit" onClick={() => self.props.closeSnackbar(key)}>
                <CloseIcon />
              </IconButton>
            ),
          });
        }
      },
      self.handleError("Kubernetes config could not be validated")
    );
  };

  handleOperatorClick = () => {
    this.props.updateProgress({ showProgress: true });
    const self = this;
    fetchMesheryOperatorStatus().subscribe({
      next: (res) => {
        console.log(res);
        let state = self.setOperatorState(res);
        self.props.updateProgress({ showProgress: false });
        if (state == true) {
          this.props.enqueueSnackbar("Operator was successfully pinged!", {
            variant: "success",
            autoHideDuration: 2000,
            action: (key) => (
              <IconButton key="close" aria-label="Close" color="inherit" onClick={() => self.props.closeSnackbar(key)}>
                <CloseIcon />
              </IconButton>
            ),
          });
        } else {
          self.handleError("Operator could not be reached")("Operator is disabled");
        }
      },
      error: self.handleError("Operator could not be pinged"),
    });
  };

handleNATSClick = () => {
  this.props.updateProgress({ showProgress: true });
  const self = this;

  connectToNats().subscribe({
    next: (res) => {
      if(res.connectToNats === "PROCESSING") {
        this.props.updateProgress({ showProgress: false });
        this.props.enqueueSnackbar(`Reconnecting to NATS...`, {
          variant: "info",
          action: (key) => (
            <IconButton key="close" aria-label="close" color="inherit" onClick={() => self.props.closesnackbar(key)}>
              <CloseIcon />
            </IconButton>
          ),
          autohideduration: 7000,
        })
      }
      if(res.connectToNats === "CONNECTED") {
        this.props.updateProgress({ showProgress: false });
        this.props.enqueueSnackbar(`Successfully connected to NATS`, {
          variant: "success",
          action: (key) => (
            <IconButton key="close" aria-label="close" color="inherit" onClick={() => self.props.closesnackbar(key)}>
              <CloseIcon />
            </IconButton>
          ),
          autohideduration: 7000,
        })
      }
          
    },
    error: self.handleError("Failed to request reconnection with NATS"),
  });

};

  handleMeshSyncClick = () => {
    this.props.updateProgress({ showProgress: true });
    const self = this;

    deployMeshSync().subscribe({
      next: (res) => {
        if(res.deployMeshsync === "PROCESSING") {
          this.props.updateProgress({ showProgress: false });
          this.props.enqueueSnackbar(`Meshsync deployment in progress`, {
            variant: "info",
            action: (key) => (
              <IconButton key="close" aria-label="close" color="inherit" onClick={() => self.props.closesnackbar(key)}>
                <CloseIcon />
              </IconButton>
            ),
            autohideduration: 7000,
          })
        }

      },
      error: self.handleError("Failed to request Meshsync redeployment"),
    });

  };

  handleError = (msg) => (error) => {
    this.props.updateProgress({ showProgress: false });
    self.setOperatorState(res);
    const self = this;
    this.props.enqueueSnackbar(`${msg}: ${error}`, {
      variant: "error",
      action: (key) => (
        <IconButton key="close" aria-label="Close" color="inherit" onClick={() => self.props.closeSnackbar(key)}>
          <CloseIcon />
        </IconButton>
      ),
      autoHideDuration: 7000,
    });
  };

  handleReconfigure = () => {
    const self = this;
    dataFetch(
      "/api/system/kubernetes",
      {
        credentials: "same-origin",
        method: "DELETE",
        credentials: "include",
      },
      (result) => {
        this.props.updateProgress({ showProgress: false });
        if (typeof result !== "undefined") {
          //prompt
          const modal = this.ref.current;
          const self = this;
          if (self.state.operatorSwitch) {
            setTimeout(async () => {
              let response = await modal.show({
                title: "Remove Meshery Operator from this cluster?",
                subtitle:
                  "Meshery is now disconnected from your Kubernetes cluster. Do you want to remove the Meshery Operator from your cluster as well?",
                options: ["yes", "no"],
              });
              if (response == "yes") {
                const variables = {
                  status: "DISABLED",
                };
                self.props.updateProgress({ showProgress: true });

                changeOperatorState((response, errors) => {
                  self.props.updateProgress({ showProgress: false });
                  if (errors !== undefined) {
                    self.handleError("Operator action failed");
                  }
                  self.props.enqueueSnackbar("Operator " + response.operatorStatus.toLowerCase(), {
                    variant: "success",
                    autoHideDuration: 2000,
                    action: (key) => (
                      <IconButton
                        key="close"
                        aria-label="Close"
                        color="inherit"
                        onClick={() => self.props.closeSnackbar(key)}
                      >
                        <CloseIcon />
                      </IconButton>
                    ),
                  });
                  self.setState((state) => ({ operatorSwitch: !state.operatorSwitch }));
                }, variables);
              }
            }, 100);
          }
          this.setState({
            inClusterConfigForm: false,
            inClusterConfig: false,
            k8sfile: "",
            k8sfileElementVal: "",
            k8sfileError: false,
            contextName: "",
            contextNameForForm: "",
            clusterConfigured: false,
          });
          this.props.updateK8SConfig({
            k8sConfig: {
              inClusterConfig: false,
              k8sfile: "",
              contextName: "",
              clusterConfigured: false,
            },
          });
          this.props.enqueueSnackbar("Kubernetes config was successfully removed!", {
            variant: "success",
            autoHideDuration: 2000,
            action: (key) => (
              <IconButton key="close" aria-label="Close" color="inherit" onClick={() => self.props.closeSnackbar(key)}>
                <CloseIcon />
              </IconButton>
            ),
          });
        }
      },
      self.handleError("Kubernetes config could not be validated")
    );
  };

  configureTemplate = () => {
    const { classes } = this.props;
    const {
      inClusterConfig,
      contextName,
      clusterConfigured,
      configuredServer,
      operatorInstalled,
      operatorVersion,
      meshSyncInstalled,
      meshSyncVersion,
      NATSState,
      NATSVersion,
      operatorSwitch,
    } = this.state;
    let showConfigured = "";
    const self = this;
    if (clusterConfigured) {
      let chp = (
        <Chip
          // label={inClusterConfig?'Using In Cluster Config': contextName + (configuredServer?' - ' + configuredServer:'')}
          label={inClusterConfig ? "Using In Cluster Config" : contextName}
          onDelete={self.handleReconfigure}
          onClick={self.handleKubernetesClick}
          icon={<img src="/static/img/kubernetes.svg" className={classes.icon} />}
          variant="outlined"
          data-cy="chipContextName"
        />
      );
      const lst = (
        <List>
          <ListItem>
            <ListItemText
              primary="Context Name"
              secondary={inClusterConfig ? "Using In Cluster Config" : contextName}
              data-cy="itemListContextName"
            />
          </ListItem>
          <ListItem>
            <ListItemText
              primary="Server Name"
              secondary={inClusterConfig ? "In Cluster Server" : configuredServer || ""}
              data-cy="itemListServerName"
            />
          </ListItem>
        </List>
      );
      if (configuredServer) {
        chp = <Tooltip title={`Server: ${configuredServer}`}>{chp}</Tooltip>;
      }
      showConfigured = (
        <div>
          {chp}
          {lst}
        </div>
      );
    }
    if (!clusterConfigured) {
      const lst = (
        <List>
          <ListItem>
            <ListItemText primary="Context Name" secondary="Not Configured" />
          </ListItem>
          <ListItem>
            <ListItemText primary="Server Name" secondary="Not Configured" />
          </ListItem>
        </List>
      );
      showConfigured = <div>{lst}</div>;
    }

    const operator = (
      <React.Fragment>
        <div>
          <Grid container spacing={1}>
            <Grid item xs={12} md={4}>
              <List>
                <ListItem>
                  <Tooltip
                    title={operatorInstalled ? `Version: ${operatorVersion}` : "Not Available"}
                    aria-label="meshSync"
                  >
                    <Chip
                      // label={inClusterConfig?'Using In Cluster Config': contextName + (configuredServer?' - ' + configuredServer:'')}
                      label={"Operator"}
                      // onDelete={self.handleReconfigure}
                      onClick={self.handleOperatorClick}
                      icon={<img src="/static/img/meshery-operator.svg" className={classes.icon} />}
                      variant="outlined"
                      data-cy="chipOperator"
                    />
                  </Tooltip>
                </ListItem>
              </List>
            </Grid>
            {operatorInstalled && 
            <>
              <Grid item xs={12} md={4}>
                <List>
                  <ListItem>
                    <Tooltip
                      title={meshSyncInstalled ? `Redeploy MeshSync` : "Not Available"}
                      aria-label="meshSync"
                    >
                      <Chip
                        label={"MeshSync"}
                        onClick={self.handleMeshSyncClick}
                        icon={<img src="/static/img/meshsync.svg" className={classes.icon} />}
                        variant="outlined"
                        data-cy="chipMeshSync"
                      />
                    </Tooltip>
                  </ListItem>
                </List>
              </Grid>
              <Grid item xs={12} md={4}>
                <List>
                  <ListItem>
                    <Tooltip
                      title={NATSState === "CONNECTED" ? `Reconnect NATS` : "Not Available"}
                      aria-label="nats"
                    >
                      <Chip
                        label={"NATS"}
                        onClick={self.handleNATSClick}
                        icon={<img src="/static/img/meshsync.svg" className={classes.icon} />}
                        variant="outlined"
                        data-cy="chipNATS"
                      />
                    </Tooltip>
                  </ListItem>
                </List>
              </Grid>
            </>
            }
          </Grid>
          <Grid container spacing={1}>
            <Grid item xs={12} md={4}>
              <List>
                <ListItem>
                  <ListItemText primary="Operator State" secondary={operatorInstalled ? "Active" : "Disabled"} />
                </ListItem>
                <ListItem>
                  <ListItemText primary="Operator Version" secondary={operatorVersion} />
                </ListItem>
              </List>
            </Grid>
            <Grid item xs={12} md={4}>
              <List>
                <ListItem>
                  <ListItemText primary="MeshSync State" secondary={meshSyncInstalled ? "Active" : "Disabled"} />
                </ListItem>
                <ListItem>
                  <ListItemText primary="MeshSync Version" secondary={meshSyncVersion} />
                </ListItem>
              </List>
            </Grid>
            <Grid item xs={12} md={4}>
              <List>
                <ListItem>
                  <ListItemText primary="NATS State" secondary={NATSState} />
                </ListItem>
                <ListItem>
                  <ListItemText primary="NATS Version" secondary={NATSVersion} />
                </ListItem>
              </List>
            </Grid>
          </Grid>
        </div>
        <div className={classes.grey}>
          <FormGroup>
            <FormControlLabel
              control={
                <Switch
                  checked={operatorSwitch}
                  onClick={self.handleOperatorSwitch}
                  disabled={self.state.operatorProcessing}
                  name="OperatorSwitch"
                  color="primary"
                />
              }
              label="Meshery Operator"
            />
            {self.state.operatorProcessing && <CircularProgress />}
          </FormGroup>
        </div>
      </React.Fragment>
    );

    if (this.props.tabs == 0) {
      return this.meshOut(showConfigured, operator);
    }
    return this.meshIn(showConfigured, operator);
  };

  meshOut = (showConfigured, operator) => {
    const { classes } = this.props;
    const { k8sfile, k8sfileElementVal, contextNameForForm, contextsFromFile, contextName } = this.state;

    return (
      <NoSsr>
        <PromptComponent ref={this.ref} />
        <div className={classes.root}>
          <Grid container spacing={5}>
            <Grid item spacing={1} xs={12} md={6}>
              <div className={classes.heading}>
                <h4>Cluster Configuration</h4>
              </div>
              <Paper className={classes.paper}>
                <div>{showConfigured}</div>
                <div className={classes.grey}>
                  <FormGroup>
                    <input
                      id="k8sfile"
                      type="file"
                      value={k8sfileElementVal}
                      onChange={this.handleChange("k8sfile")}
                      className={classes.fileInputStyle}
                    />
                    <TextField
                      id="k8sfileLabelText"
                      name="k8sfileLabelText"
                      className={classes.fileLabelText}
                      label="Upload kubeconfig"
                      variant="outlined"
                      fullWidth
                      value={k8sfile.replace("C:\\fakepath\\", "")}
                      onClick={() => document.querySelector("#k8sfile").click()}
                      margin="normal"
                      InputProps={{
                        readOnly: true,
                        endAdornment: (
                          <InputAdornment position="end">
                            <CloudUploadIcon />
                          </InputAdornment>
                        ),
                      }}
                    />
                  </FormGroup>
                  <TextField
                    select
                    id="contextName"
                    name="contextName"
                    label="Context Name"
                    fullWidth
                    value={contextNameForForm || contextName}
                    margin="normal"
                    variant="outlined"
                    // disabled={inClusterConfigForm === true}
                    onChange={this.handleChange("contextNameForForm")}
                  >
                    {contextsFromFile &&
                      contextsFromFile.map((ct) => (
                        <MenuItem key={`ct_---_${ct.contextName}`} value={ct.contextName}>
                          {ct.contextName}
                          {ct.currentContext ? " (default)" : ""}
                        </MenuItem>
                      ))}
                  </TextField>
                </div>
              </Paper>
            </Grid>

            <Grid item xs={12} md={6} spacing={1}>
              <div className={classes.heading}>
                <h4>Operator Configuration</h4>
              </div>
              <Paper className={classes.paper}>{operator}</Paper>
            </Grid>
          </Grid>
        </div>
      </NoSsr>
    );
  };

  meshIn = (showConfigured, operator) => {
    const { classes } = this.props;

    return (
      <NoSsr>
        <PromptComponent ref={this.ref} />
        <div className={classes.root}>
          <Grid container spacing={5}>
            <Grid item spacing={1} xs={12} md={6}>
              <div className={classes.heading}>
                <h4>Cluster Configuration</h4>
              </div>
              <Paper className={classes.paper}>
                <div>{showConfigured}</div>
                <div className={classes.grey}>
                  <div className={classes.buttonsCluster}>
                    <Button
                      type="submit"
                      variant="contained"
                      color="primary"
                      size="large"
                      onClick={() => window.location.reload(false)}
                      className={classes.button}
                      data-cy="btnDiscoverCluster"
                    >
                      Discover Cluster
                    </Button>
                  </div>
                </div>
              </Paper>
            </Grid>

            <Grid item xs={12} md={6} spacing={1}>
              <div className={classes.heading}>
                <h4>Operator Configuration</h4>
              </div>
              <Paper className={classes.paper}>{operator}</Paper>
            </Grid>
          </Grid>
        </div>
      </NoSsr>
    );
  };

  render() {
    return this.configureTemplate();
  }
}

MeshConfigComponent.propTypes = {
  classes: PropTypes.object.isRequired,
};

const mapDispatchToProps = (dispatch) => ({
  updateK8SConfig: bindActionCreators(updateK8SConfig, dispatch),
  updateProgress: bindActionCreators(updateProgress, dispatch),
});
const mapStateToProps = (state) => {
  const k8sconfig = state.get("k8sConfig").toJS();
  return k8sconfig;
};

export default withStyles(styles)(
  connect(mapStateToProps, mapDispatchToProps)(withRouter(withSnackbar(MeshConfigComponent)))
);<|MERGE_RESOLUTION|>--- conflicted
+++ resolved
@@ -269,11 +269,7 @@
     if (res.operator?.status === "ENABLED") {
       self.setState({operatorProcessing: false})
       res.operator?.controllers?.forEach((controller) => {
-<<<<<<< HEAD
         if (controller.name === "broker" && controller.status == "CONNECTED") {
-=======
-        if (controller.name === "broker") {
->>>>>>> 42882d2c
           self.setState({
             NATSState: controller.status,
             NATSVersion: controller.version,
