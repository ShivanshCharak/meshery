import React, { useRef, useState } from 'react';
import { NoSsr, AppBar, Tabs, Tab } from '@material-ui/core';
import { ErrorBoundary } from '@layer5/sistent';
import { withStyles } from '@material-ui/core/styles';
import { connect } from 'react-redux';
import { bindActionCreators } from 'redux';
import { updateProgress } from '../../lib/store';
import Modal from '../Modal';
import styles from './styles';
import MeshSyncTable from './meshSync';
import ConnectionIcon from '../../assets/icons/Connection';
import MeshsyncIcon from '../../assets/icons/Meshsync';
import CAN from '@/utils/can';
import { keys } from '@/utils/permission_constants';
import DefaultError from '../General/error-404/index';
import { useGetSchemaQuery } from '@/rtk-query/schema';
import { withRouter } from 'next/router';
import CustomErrorFallback from '../General/ErrorBoundary';
import ConnectionTable from './ConnectionTable';

/**
 * Parent Component for Connection Component
 *
 * @important
 * - Keep the component's responsibilities focused on connection management. Avoid adding unrelated functionality and state.
 */

function ConnectionManagementPage(props) {
  const [createConnectionModal, setCreateConnectionModal] = useState({
    open: false,
  });

  const { data: schemaResponse } = useGetSchemaQuery({
    schemaName: 'helmRepo',
  });

  const createConnection = schemaResponse ?? {};

  const handleCreateConnectionModalOpen = () => {
    setCreateConnectionModal({ open: true });
  };

  const handleCreateConnectionModalClose = () => {
    setCreateConnectionModal({ open: false });
  };

  const handleCreateConnectionSubmit = () => {};

  return (
    <>
      <Connections
        createConnectionModal={createConnectionModal}
        onOpenCreateConnectionModal={handleCreateConnectionModalOpen}
        onCloseCreateConnectionModal={handleCreateConnectionModalClose}
        {...props}
      />
      {createConnectionModal.open && (
        <Modal
          open={true}
          schema={createConnection.rjsfSchema}
          uiSchema={createConnection.uiSchema}
          handleClose={handleCreateConnectionModalClose}
          handleSubmit={handleCreateConnectionSubmit}
          title="Connect Helm Repository"
          submitBtnText="Connect"
        />
      )}
    </>
  );
}
function Connections(props) {
  const {
    classes,
    updateProgress,
    /*onOpenCreateConnectionModal,*/ operatorState,
    selectedK8sContexts,
    k8sconfig,
    connectionMetadataState,
    meshsyncControllerState,
  } = props;
  const [_operatorState] = useState(operatorState || []);
  const [tab, setTab] = useState(0);
  const _operatorStateRef = useRef(_operatorState);
  _operatorStateRef.current = _operatorState;

<<<<<<< HEAD
  useEffect(() => {
    updateCols(columns);
    if (isEnvironmentsError) {
      notify({
        message: `${ACTION_TYPES.FETCH_ENVIRONMENT.error_msg}: ${environmentsError}`,
        event_type: EVENT_TYPES.ERROR,
        details: environmentsError.toString(),
      });
    }

    if (isConnectionError) {
      notify({
        message: `${ACTION_TYPES.FETCH_CONNECTIONS.error_msg}: ${connectionError}`,
        event_type: EVENT_TYPES.ERROR,
        details: connectionError.toString(),
      });
    }
  }, [environmentsError, connectionError, isEnvironmentsSuccess]);

  const handleError = (action) => (error) => {
    updateProgress({ showProgress: false });
    notify({
      message: `${action.error_msg}: ${error}`,
      event_type: EVENT_TYPES.ERROR,
      details: error.toString(),
    });
  };

  const UpdateConnectionStatus = (connectionKind, requestBody) => {
    useUpdateConnectionMutator({
      connectionKind: connectionKind,
      connectionPayload: requestBody,
    })
      .unwrap()
      .then(() => {
        notify({
          message: `Connection status updated`,
          event_type: EVENT_TYPES.SUCCESS,
        });
      })
      .catch((err) => {
        notify({
          message: `${ACTION_TYPES.UPDATE_CONNECTION.error_msg}: ${err.error}`,
          event_type: EVENT_TYPES.ERROR,
          details: err.toString(),
        });
      });
  };

  const handleStatusChange = async (e, connectionId, connectionKind) => {
    e.stopPropagation();
    let response = await modalRef.current.show({
      title: `Connection Status Transition`,
      subtitle: `Are you sure that you want to transition the connection status to ${e.target.value.toUpperCase()}?`,
      options: ['Confirm', 'Cancel'],
      showInfoIcon: `Learn more about the [lifecycle of connections and the behavior of state transitions](https://docs.meshery.io/concepts/logical/connections) in Meshery Docs.`,
      // variant: PROMPT_VARIANTS.CONFIRMATION,
    });
    if (response === 'Confirm') {
      const requestBody = JSON.stringify({
        [connectionId]: e.target.value,
      });
      UpdateConnectionStatus(connectionKind, requestBody);
    }
  };

  const handleDeleteConnection = async (connectionId, connectionKind) => {
    if (connectionId) {
      let response = await modalRef.current.show({
        title: `Delete Connection`,
        subtitle: `Are you sure that you want to delete the connection?`,
        options: ['Delete', 'Cancel'],
        showInfoIcon: `Learn more about the [lifecycle of connections and the behavior of state transitions](https://docs.meshery.io/concepts/logical/connections) in Meshery Docs.`,
        variant: PROMPT_VARIANTS.DANGER,
      });
      if (response === 'Delete') {
        const requestBody = JSON.stringify({
          [connectionId]: CONNECTION_STATES.DELETED,
        });
        UpdateConnectionStatus(connectionKind, requestBody);
      }
    }
  };

  const handleDeleteConnections = async (selected) => {
    if (selected) {
      let response = await modalRef.current.show({
        title: `Delete Connections`,
        subtitle: `Are you sure that you want to delete the connections?`,
        options: ['Delete', 'Cancel'],
        showInfoIcon: `Learn more about the [lifecycle of connections and the behavior of state transitions](https://docs.meshery.io/concepts/logical/connections) in Meshery Docs.`,
        variant: PROMPT_VARIANTS.DANGER,
      });
      if (response === 'Delete') {
        // let bulkConnections = {}
        // selected.data.map(({ index }) => {
        //   bulkConnections = {
        //     ...bulkConnections,
        //     [connections[index].id]: CONNECTION_STATES.DELETED
        //   };
        // })
        // const requestBody = JSON.stringify(bulkConnections);
        // updateConnectionStatus(requestBody);
        selected.data.map(({ index }) => {
          const requestBody = JSON.stringify({
            [connections[index].id]: CONNECTION_STATES.DELETED,
          });
          UpdateConnectionStatus(connections[index].kind, requestBody);
        });
      }
    }
  };

  const handleActionMenuOpen = (event, tableMeta) => {
    event.stopPropagation();
    setAnchorEl(event.currentTarget);
    setSelectedRowData(tableMeta);
  };

  const handleActionMenuClose = () => {
    setAnchorEl(null);
  };

  const handleFlushMeshSync = (index) => {
    return async () => {
      handleActionMenuClose();
      let response = await meshSyncResetRef.current.show({
        title: `Flush MeshSync data for ${connections[index].metadata?.name} ?`,
        subtitle: `Are you sure to Flush MeshSync data for “${connections[index].metadata?.name}”? Fresh MeshSync data will be repopulated for this context, if MeshSync is actively running on this cluster.`,
        options: ['PROCEED', 'CANCEL'],
        variant: PROMPT_VARIANTS.WARNING,
      });
      if (response === 'PROCEED') {
        updateProgress({ showProgress: true });
        resetDatabase({
          selector: {
            clearDB: 'true',
            ReSync: 'true',
            hardReset: 'false',
          },
          k8scontextID: connections[index].metadata?.id,
        }).subscribe({
          next: (res) => {
            updateProgress({ showProgress: false });
            if (res.resetStatus === 'PROCESSING') {
              notify({ message: `Database reset successful.`, event_type: EVENT_TYPES.SUCCESS });
            }
          },
          error: handleError('Database is not reachable, try restarting server.'),
        });
      }
    };
  };

  const filters = {
    status: {
      name: 'Status',
      options: [
        { label: 'Connected', value: 'connected' },
        { label: 'Registered', value: 'registered' },
        { label: 'Discovered', value: 'discovered' },
        { label: 'Ignored', value: 'ignored' },
        { label: 'Deleted', value: 'deleted' },
        { label: 'Maintenance', value: 'maintenance' },
        { label: 'Disconnected', value: 'disconnected' },
        { label: 'Not Found', value: 'not found' },
      ],
    },
    kind: {
      name: 'Kind',
      options: Object.entries(CONNECTION_KINDS).map(([key, value]) => ({ label: key, value })),
    },
  };

  const handleApplyFilter = () => {
    const statusFilter = selectedFilters.status === 'All' ? null : selectedFilters.status;
    const kindFilter = selectedFilters.kind === 'All' ? null : selectedFilters.kind;

    setKindFilter(kindFilter);
    setStatusFilter(statusFilter);
  };
=======
>>>>>>> 24273292
  return (
    <NoSsr>
      {CAN(keys.VIEW_CONNECTIONS.action, keys.VIEW_CONNECTIONS.subject) ? (
        <>
          <AppBar position="static" color="default" className={classes.appBar}>
            <Tabs
              value={tab}
              className={classes.tabs}
              onChange={(e, newTab) => {
                e.stopPropagation();
                setTab(newTab);
              }}
              indicatorColor="primary"
              textColor="primary"
              variant="fullWidth"
              sx={{
                height: '10%',
              }}
            >
              <Tab
                className={classes.tab}
                label={
                  <div className={classes.iconText}>
                    <span style={{ marginRight: '0.3rem' }}>Connections</span>
                    <ConnectionIcon width="20" height="20" />
                  </div>
                }
              />
              <Tab
                className={classes.tab}
                label={
                  <div className={classes.iconText}>
                    <span style={{ marginRight: '0.3rem' }}>MeshSync</span>
                    <MeshsyncIcon width="20" height="20" />
                  </div>
                }
              />
            </Tabs>
          </AppBar>

          {tab === 0 && CAN(keys.VIEW_CONNECTIONS.action, keys.VIEW_CONNECTIONS.subject) && (
            <ConnectionTable
              meshsyncControllerState={meshsyncControllerState}
              connectionMetadataState={connectionMetadataState}
            />
          )}
          {tab === 1 && (
            <MeshSyncTable
              classes={classes}
              updateProgress={updateProgress}
              selectedK8sContexts={selectedK8sContexts}
              k8sconfig={k8sconfig}
            />
          )}
        </>
      ) : (
        <DefaultError />
      )}
    </NoSsr>
  );
}

const mapDispatchToProps = (dispatch) => ({
  updateProgress: bindActionCreators(updateProgress, dispatch),
});

const mapStateToProps = (state) => {
  const k8sconfig = state.get('k8sConfig');
  const selectedK8sContexts = state.get('selectedK8sContexts');
  const operatorState = state.get('operatorState');
  const connectionMetadataState = state.get('connectionMetadataState');
  const meshsyncControllerState = state.get('controllerState');

  return {
    k8sconfig,
    selectedK8sContexts,
    operatorState,
    connectionMetadataState,
    meshsyncControllerState,
  };
};

const ConnectionManagementPageWithErrorBoundary = (props) => {
  return (
    <NoSsr>
      <ErrorBoundary customFallback={CustomErrorFallback}>
        <ConnectionManagementPage {...props} />
      </ErrorBoundary>
    </NoSsr>
  );
};

// @ts-ignore
export default withStyles(styles)(
  connect(
    mapStateToProps,
    mapDispatchToProps,
  )(withRouter(ConnectionManagementPageWithErrorBoundary)),
);<|MERGE_RESOLUTION|>--- conflicted
+++ resolved
@@ -83,190 +83,6 @@
   const _operatorStateRef = useRef(_operatorState);
   _operatorStateRef.current = _operatorState;
 
-<<<<<<< HEAD
-  useEffect(() => {
-    updateCols(columns);
-    if (isEnvironmentsError) {
-      notify({
-        message: `${ACTION_TYPES.FETCH_ENVIRONMENT.error_msg}: ${environmentsError}`,
-        event_type: EVENT_TYPES.ERROR,
-        details: environmentsError.toString(),
-      });
-    }
-
-    if (isConnectionError) {
-      notify({
-        message: `${ACTION_TYPES.FETCH_CONNECTIONS.error_msg}: ${connectionError}`,
-        event_type: EVENT_TYPES.ERROR,
-        details: connectionError.toString(),
-      });
-    }
-  }, [environmentsError, connectionError, isEnvironmentsSuccess]);
-
-  const handleError = (action) => (error) => {
-    updateProgress({ showProgress: false });
-    notify({
-      message: `${action.error_msg}: ${error}`,
-      event_type: EVENT_TYPES.ERROR,
-      details: error.toString(),
-    });
-  };
-
-  const UpdateConnectionStatus = (connectionKind, requestBody) => {
-    useUpdateConnectionMutator({
-      connectionKind: connectionKind,
-      connectionPayload: requestBody,
-    })
-      .unwrap()
-      .then(() => {
-        notify({
-          message: `Connection status updated`,
-          event_type: EVENT_TYPES.SUCCESS,
-        });
-      })
-      .catch((err) => {
-        notify({
-          message: `${ACTION_TYPES.UPDATE_CONNECTION.error_msg}: ${err.error}`,
-          event_type: EVENT_TYPES.ERROR,
-          details: err.toString(),
-        });
-      });
-  };
-
-  const handleStatusChange = async (e, connectionId, connectionKind) => {
-    e.stopPropagation();
-    let response = await modalRef.current.show({
-      title: `Connection Status Transition`,
-      subtitle: `Are you sure that you want to transition the connection status to ${e.target.value.toUpperCase()}?`,
-      options: ['Confirm', 'Cancel'],
-      showInfoIcon: `Learn more about the [lifecycle of connections and the behavior of state transitions](https://docs.meshery.io/concepts/logical/connections) in Meshery Docs.`,
-      // variant: PROMPT_VARIANTS.CONFIRMATION,
-    });
-    if (response === 'Confirm') {
-      const requestBody = JSON.stringify({
-        [connectionId]: e.target.value,
-      });
-      UpdateConnectionStatus(connectionKind, requestBody);
-    }
-  };
-
-  const handleDeleteConnection = async (connectionId, connectionKind) => {
-    if (connectionId) {
-      let response = await modalRef.current.show({
-        title: `Delete Connection`,
-        subtitle: `Are you sure that you want to delete the connection?`,
-        options: ['Delete', 'Cancel'],
-        showInfoIcon: `Learn more about the [lifecycle of connections and the behavior of state transitions](https://docs.meshery.io/concepts/logical/connections) in Meshery Docs.`,
-        variant: PROMPT_VARIANTS.DANGER,
-      });
-      if (response === 'Delete') {
-        const requestBody = JSON.stringify({
-          [connectionId]: CONNECTION_STATES.DELETED,
-        });
-        UpdateConnectionStatus(connectionKind, requestBody);
-      }
-    }
-  };
-
-  const handleDeleteConnections = async (selected) => {
-    if (selected) {
-      let response = await modalRef.current.show({
-        title: `Delete Connections`,
-        subtitle: `Are you sure that you want to delete the connections?`,
-        options: ['Delete', 'Cancel'],
-        showInfoIcon: `Learn more about the [lifecycle of connections and the behavior of state transitions](https://docs.meshery.io/concepts/logical/connections) in Meshery Docs.`,
-        variant: PROMPT_VARIANTS.DANGER,
-      });
-      if (response === 'Delete') {
-        // let bulkConnections = {}
-        // selected.data.map(({ index }) => {
-        //   bulkConnections = {
-        //     ...bulkConnections,
-        //     [connections[index].id]: CONNECTION_STATES.DELETED
-        //   };
-        // })
-        // const requestBody = JSON.stringify(bulkConnections);
-        // updateConnectionStatus(requestBody);
-        selected.data.map(({ index }) => {
-          const requestBody = JSON.stringify({
-            [connections[index].id]: CONNECTION_STATES.DELETED,
-          });
-          UpdateConnectionStatus(connections[index].kind, requestBody);
-        });
-      }
-    }
-  };
-
-  const handleActionMenuOpen = (event, tableMeta) => {
-    event.stopPropagation();
-    setAnchorEl(event.currentTarget);
-    setSelectedRowData(tableMeta);
-  };
-
-  const handleActionMenuClose = () => {
-    setAnchorEl(null);
-  };
-
-  const handleFlushMeshSync = (index) => {
-    return async () => {
-      handleActionMenuClose();
-      let response = await meshSyncResetRef.current.show({
-        title: `Flush MeshSync data for ${connections[index].metadata?.name} ?`,
-        subtitle: `Are you sure to Flush MeshSync data for “${connections[index].metadata?.name}”? Fresh MeshSync data will be repopulated for this context, if MeshSync is actively running on this cluster.`,
-        options: ['PROCEED', 'CANCEL'],
-        variant: PROMPT_VARIANTS.WARNING,
-      });
-      if (response === 'PROCEED') {
-        updateProgress({ showProgress: true });
-        resetDatabase({
-          selector: {
-            clearDB: 'true',
-            ReSync: 'true',
-            hardReset: 'false',
-          },
-          k8scontextID: connections[index].metadata?.id,
-        }).subscribe({
-          next: (res) => {
-            updateProgress({ showProgress: false });
-            if (res.resetStatus === 'PROCESSING') {
-              notify({ message: `Database reset successful.`, event_type: EVENT_TYPES.SUCCESS });
-            }
-          },
-          error: handleError('Database is not reachable, try restarting server.'),
-        });
-      }
-    };
-  };
-
-  const filters = {
-    status: {
-      name: 'Status',
-      options: [
-        { label: 'Connected', value: 'connected' },
-        { label: 'Registered', value: 'registered' },
-        { label: 'Discovered', value: 'discovered' },
-        { label: 'Ignored', value: 'ignored' },
-        { label: 'Deleted', value: 'deleted' },
-        { label: 'Maintenance', value: 'maintenance' },
-        { label: 'Disconnected', value: 'disconnected' },
-        { label: 'Not Found', value: 'not found' },
-      ],
-    },
-    kind: {
-      name: 'Kind',
-      options: Object.entries(CONNECTION_KINDS).map(([key, value]) => ({ label: key, value })),
-    },
-  };
-
-  const handleApplyFilter = () => {
-    const statusFilter = selectedFilters.status === 'All' ? null : selectedFilters.status;
-    const kindFilter = selectedFilters.kind === 'All' ? null : selectedFilters.kind;
-
-    setKindFilter(kindFilter);
-    setStatusFilter(statusFilter);
-  };
-=======
->>>>>>> 24273292
   return (
     <NoSsr>
       {CAN(keys.VIEW_CONNECTIONS.action, keys.VIEW_CONNECTIONS.subject) ? (
