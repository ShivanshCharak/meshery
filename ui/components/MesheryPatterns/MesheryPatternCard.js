--- conflicted
+++ resolved
@@ -18,8 +18,6 @@
 
 const INITIAL_GRID_SIZE = { xl : 4, md : 6, xs : 12 };
 
-<<<<<<< HEAD
-=======
 const useStyles = makeStyles(() => ({
   cardButtons : {
     display : "flex",
@@ -99,7 +97,6 @@
 }))
 
 //Full screen Dialog: Similar to the dialog on the table view, with few modification on parameters
->>>>>>> abf31f77
 const YAMLDialog = ({
   fullScreen,
   name,
