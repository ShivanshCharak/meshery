--- conflicted
+++ resolved
@@ -1,8 +1,4 @@
-<<<<<<< HEAD
-import { makeStyles } from '@material-ui/core';
-=======
 import { makeStyles } from "@material-ui/core";
->>>>>>> 6640f6f8
 
 export const useStyles = makeStyles((theme) => ({
   sidelist: {
@@ -30,15 +26,6 @@
     right: 0,
     transition: '0.3s ease-in-out !important',
   },
-<<<<<<< HEAD
-  peekView: {
-    right: '-42.1rem',
-    transition: '0.3s ease-in-out !important',
-  },
-
-  container: {
-    padding: '1.25rem',
-=======
   peekView : {
     right : "-42.8rem",
     transition : "0.3s ease-in-out !important",
@@ -46,7 +33,6 @@
 
   container : {
     padding : "1.25rem",
->>>>>>> 6640f6f8
   },
   header: {
     display: 'flex',
@@ -60,33 +46,6 @@
     alignItems: 'center',
     gap: '0.5rem',
   },
-<<<<<<< HEAD
-  titleBellIcon: {
-    width: '2.25rem',
-    height: '2.25rem',
-    borderRadius: '100%',
-    backgroundColor: 'black',
-    display: 'flex',
-    padding: '0.2rem',
-    justifyContent: 'center',
-    alignItems: 'center',
-    cursor: 'pointer',
-  },
-  severityChip: {
-    borderRadius: '0.25rem',
-    display: 'flex',
-    gap: '0.25rem',
-    justifyContent: 'start',
-    alignItems: 'center',
-    fontSize: '1rem',
-    cursor: 'pointer',
-  },
-
-  severityChips: {
-    display: 'flex',
-    gap: '0.75rem',
-    alignItems: 'center',
-=======
   titleBellIcon : {
     width : "2.25rem",
     height : "2.25rem",
@@ -114,7 +73,6 @@
     display : "flex",
     gap : "0.75rem",
     alignItems : "center",
->>>>>>> 6640f6f8
   },
   notification: {
     margin: theme.spacing(0.5, 1),
@@ -122,15 +80,9 @@
 }));
 
 export const useNavNotificationIconStyles = makeStyles(() => ({
-<<<<<<< HEAD
-  root: (props) => ({
-    '& .MuiBadge-badge': {
-      backgroundColor: props.badgeColor,
-=======
   root : (props) => ({
     "& .MuiBadge-badge" : {
       backgroundColor : props.badgeColor,
->>>>>>> 6640f6f8
     },
   }),
 }));