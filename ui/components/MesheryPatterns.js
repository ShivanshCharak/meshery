--- conflicted
+++ resolved
@@ -1189,13 +1189,9 @@
           open={modalOpen.open}
           handleClose={handleModalClose}
           submit={
-<<<<<<< HEAD
             {
               deploy : () => handleDeploy(modalOpen.pattern_file, modalOpen.name),  unDeploy : () => handleUnDeploy(modalOpen.pattern_file, modalOpen.name), verify : () => handleVerify(modalOpen.pattern_file, modalOpen.name)
             }
-=======
-            { deploy : () => handleDeploy(modalOpen.pattern_file, modalOpen.name), unDeploy : () => handleUnDeploy(modalOpen.pattern_file, modalOpen.name) }
->>>>>>> a510b41d
           }
           verify={() => {
             handleVerify(modalOpen.pattern_file, modalOpen.name)
