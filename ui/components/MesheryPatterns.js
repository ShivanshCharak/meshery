--- conflicted
+++ resolved
@@ -67,13 +67,10 @@
 import ResponsiveDataTable from '../utils/data-table';
 import useStyles from '../assets/styles/general/tool.styles';
 import { Edit as EditIcon } from '@material-ui/icons';
-<<<<<<< HEAD
 import { updateVisibleColumns } from '../utils/responsive-column';
 import { useWindowDimensions } from '../utils/dimension';
-=======
 import InfoModal from './Modals/Information/InfoModal';
 import InfoOutlinedIcon from '@material-ui/icons/InfoOutlined';
->>>>>>> adf27cfc
 
 const styles = (theme) => ({
   grid: {
