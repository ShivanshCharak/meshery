import React, { useState, useEffect, useRef } from "react";
import { withStyles, makeStyles } from "@material-ui/core/styles";
import {
  NoSsr,
  TableCell,
  IconButton,
  Dialog,
  DialogTitle,
  DialogContent,
  DialogActions,
  Divider,
  Tooltip,
  Grid,
  Typography,
  Accordion,
  AccordionSummary,
  AccordionDetails,
  CardContent,
  Card,
  CardActions,
  AppBar,
  Toolbar
} from "@material-ui/core";
import { UnControlled as CodeMirror } from "react-codemirror2";
import DeleteIcon from "@material-ui/icons/Delete";
import SaveIcon from '@material-ui/icons/Save';
import UploadIcon from "@material-ui/icons/Publish";
import PromptComponent from "./PromptComponent";
import { connect } from "react-redux";
import { bindActionCreators } from "redux";
import MUIDataTable from "mui-datatables";
import Moment from "react-moment";
import { withSnackbar } from "notistack";
import CloseIcon from "@material-ui/icons/Close";
import PlayArrowIcon from '@material-ui/icons/PlayArrow';
import { updateProgress } from "../lib/store";
import TableSortLabel from "@material-ui/core/TableSortLabel";
import dataFetch, { promisifiedDataFetch } from "../lib/data-fetch";
import { CircularProgress } from "@material-ui/core";
import PatternServiceForm from "./MesheryMeshInterface/PatternServiceForm";
import ExpandMoreIcon from "@material-ui/icons/ExpandMore"
import { Button } from "@material-ui/core";
import jsYaml from "js-yaml";
import ListAltIcon from '@material-ui/icons/ListAlt';
import PascalCaseToKebab from "../utils/PascalCaseToKebab";
import ArrowBackIcon from '@material-ui/icons/ArrowBack';

<<<<<<< HEAD
const styles = (theme) => ({
  grid: {
    padding: theme.spacing(2),
  },
  tableHeader: {
    fontWeight: "bolder",
    fontSize: 18,
  },
  muiRow: {
    '& .MuiTableRow-root': {
      cursor: 'pointer'
    }
  }
});
=======
const styles = (theme) => ({ grid : { padding : theme.spacing(2), },
  tableHeader : { fontWeight : "bolder",
    fontSize : 18, }, });
>>>>>>> d47f094e

const useStyles = makeStyles((theme) => ({
  codeMirror: {
    '& .CodeMirror': {
      minHeight: "300px",
      height: '60vh',
    }
  },
  backButton: {
    marginRight: theme.spacing(2),
  },
  appBar: {
    marginBottom: "16px"
  }
}))

function CustomToolbar(onClick) {
  return function Toolbar() {
    return (
      <>
        <label htmlFor="upload-button">
          <input type="file" accept=".yaml, .yml" hidden onChange={onClick} id="upload-button" name="upload-button" />
          <Tooltip title="Upload Pattern">
            <IconButton aria-label="Upload" component="span">
              <UploadIcon />
            </IconButton>
          </Tooltip>
        </label>
      </>
    );
  };
}

function YAMLEditor({ pattern, onClose, onSubmit }) {
  const [yaml, setYaml] = useState("");

  return (
    <Dialog onClose={onClose} aria-labelledby="pattern-dialog-title" open fullWidth maxWidth="md">
      <DialogTitle id="pattern-dialog-title">{pattern.name}</DialogTitle>
      <Divider variant="fullWidth" light />
      <DialogContent>
        <CodeMirror
          value={pattern.pattern_file}
          options={{
            theme : "material",
            lineNumbers : true,
            lineWrapping : true,
            gutters : ["CodeMirror-lint-markers"],
            lint : true,
            mode : "text/x-yaml",
          }}
          onChange={(_, data, val) => setYaml(val)}
        />
      </DialogContent>
      <Divider variant="fullWidth" light />
      <DialogActions>
        <Tooltip title="Update Pattern">
          <IconButton
            aria-label="Update"
            color="primary"
            onClick={() => onSubmit(yaml, pattern.id, pattern.name, "update")}
          >
            <SaveIcon />
          </IconButton>
        </Tooltip>
        <Tooltip title="Delete Pattern">
          <IconButton
            aria-label="Delete"
            color="primary"
            onClick={() => onSubmit(yaml, pattern.id, pattern.name, "delete")}
          >
            <DeleteIcon />
          </IconButton>
        </Tooltip>
      </DialogActions>
    </Dialog>
  );
}

function MesheryPatterns({
  updateProgress, enqueueSnackbar, closeSnackbar, user, classes
}) {
  const [page, setPage] = useState(0);
  const [search] = useState("");
  const [sortOrder] = useState("");
  const [count, setCount] = useState(0);
  const [pageSize, setPageSize] = useState(10);
  const modalRef = useRef(null);
  const [patterns, setPatterns] = useState([]);
  const [selectedRowData, setSelectedRowData] = useState(null);
  const [showForm, setShowForm] = useState(false);
  const useStyle = useStyles();

  const DEPLOY_URL = '/api/pattern/deploy';

  const ACTION_TYPES = {
    FETCH_PATTERNS : { name : "FETCH_PATTERNS",
      error_msg : "Failed to fetch patterns" },
    UPDATE_PATTERN : { name : "UPDATE_PATTERN",
      error_msg : "Failed to update pattern file" },
    DELETE_PATTERN : { name : "DELETE_PATTERN",
      error_msg : "Failed to delete pattern file" },
    DEPLOY_PATTERN : { name : "DEPLOY_PATTERN",
      error_msg : "Failed to deploy pattern file" },
    UPLOAD_PATTERN : { name : "UPLOAD_PATTERN",
      error_msg : "Failed to upload pattern file" },
  }

  const searchTimeout = useRef(null);
  /**
   * fetch patterns when the page loads
   */
  useEffect(() => {
    fetchPatterns(page, pageSize, search, sortOrder);
  }, []);

  /**
   * fetchPatterns constructs the queries based on the parameters given
   * and fetches the patterns
   * @param {number} page current page
   * @param {number} pageSize items per page
   * @param {string} search search string
   * @param {string} sortOrder order of sort
   */

  const handleDeploy = (pattern_file) => {
    updateProgress({ showProgress : true })
    dataFetch(
      DEPLOY_URL,
      { credentials : "include",
        method : "POST",
        body : pattern_file, }, () => {
        console.log("PatternFile Deploy API", `/api/pattern/deploy`);
        updateProgress({ showProgress : false });
        enqueueSnackbar("Pattern Successfully Deployed!", { variant : "success",
          action : function Action(key) {
            return (
              <IconButton key="close" aria-label="Close" color="inherit" onClick={() => closeSnackbar(key)}>
                <CloseIcon />
              </IconButton>
            );
          },
          autoHideDuration : 2000, });
      },
      handleError(ACTION_TYPES.DEPLOY_PATTERN),
    )
  }

  function fetchPatterns(page, pageSize, search, sortOrder) {
    if (!search) search = "";
    if (!sortOrder) sortOrder = "";

    const query = `?page=${page}&page_size=${pageSize}&search=${encodeURIComponent(search)}&order=${encodeURIComponent(
      sortOrder
    )}`;

    updateProgress({ showProgress : true });

    dataFetch(
      `/api/pattern${query}`,
      { credentials : "include", },
      (result) => {
        console.log("PatternFile API", `/api/pattern${query}`);
        updateProgress({ showProgress : false });
        if (result) {
          setPatterns(result.patterns || []);
          setPage(result.page || 0);
          setPageSize(result.page_size || 0);
          setCount(result.total_count || 0);
        }
      },
      handleError(ACTION_TYPES.FETCH_PATTERNS)
    );
  }

  const handleError = (action) => (error) => {
    updateProgress({ showProgress : false });

    enqueueSnackbar(`${action.error_msg}: ${error}`, { variant : "error",
      action : function Action(key) {
        return (
          <IconButton key="close" aria-label="Close" color="inherit" onClick={() => closeSnackbar(key)}>
            <CloseIcon />
          </IconButton>
        );
      },
      autoHideDuration : 8000, });
  }

  function resetSelectedRowData() {
    return () => {
      setSelectedRowData(null);
    };
  }

  function handleSubmit(data, id, name, type) {
    updateProgress({ showProgress : true })
    if (type === "delete") {
      dataFetch(
        `/api/pattern/${id}`,
        { credentials : "include",
          method : "DELETE", },
        () => {
          console.log("PatternFile API", `/api/pattern/${id}`);
          updateProgress({ showProgress : false });
          fetchPatterns(page, pageSize, search, sortOrder);
          resetSelectedRowData()()
        },
        handleError(ACTION_TYPES.DELETE_PATTERN)
      );
    }

    if (type === "update") {
      dataFetch(
        `/api/pattern`,
        { credentials : "include",
          method : "POST",
          body : JSON.stringify({ pattern_data : { id, pattern_file : data }, save : true }), },
        () => {
          console.log("PatternFile API", `/api/pattern`);
          updateProgress({ showProgress : false });
          fetchPatterns(page, pageSize, search, sortOrder);
        },
        handleError(ACTION_TYPES.UPDATE_PATTERN)
      );
    }

    if (type === "upload") {
      dataFetch(
        `/api/pattern`,
        { credentials : "include",
          method : "POST",
          body : JSON.stringify({ pattern_data : { pattern_file : data }, save : true }), },
        () => {
          console.log("PatternFile API", `/api/pattern`);
          updateProgress({ showProgress : false });
          fetchPatterns(page, pageSize, search, sortOrder);
        },
        handleError(ACTION_TYPES.UPLOAD_PATTERN)
      );
    }
  }

  function uploadHandler(ev) {
    if (!ev.target.files?.length) return;

    const file = ev.target.files[0];

    // Create a reader
    const reader = new FileReader();
    reader.addEventListener("load", (event) => {
      handleSubmit(
        event.target.result,
        "",
        file?.name || "meshery_" + Math.floor(Math.random() * 100),
        "upload",
      );
    });
    reader.readAsText(file);
  }

  const columns = [
    { name : "name",
      label : "Pattern Name",
      options : {
        filter : false,
        sort : true,
        searchable : true,
        customHeadRender : function CustomHead({ index, ...column }, sortColumn) {
          return (
            <TableCell key={index} onClick={() => sortColumn(index)}>
              <TableSortLabel active={column.sortDirection != null} direction={column.sortDirection || "asc"}>
                <b>{column.label}</b>
              </TableSortLabel>
            </TableCell>
          );
        },
      }, },
    { name : "created_at",
      label : "Upload Timestamp",
      options : {
        filter : false,
        sort : true,
        searchable : true,
        customHeadRender : function CustomHead({ index, ...column }, sortColumn) {
          return (
            <TableCell key={index} onClick={() => sortColumn(index)}>
              <TableSortLabel active={column.sortDirection != null} direction={column.sortDirection || "asc"}>
                <b>{column.label}</b>
              </TableSortLabel>
            </TableCell>
          );
        },
        customBodyRender : function CustomBody(value) {
          return <Moment format="LLLL">{value}</Moment>;
        },
      }, },
    { name : "updated_at",
      label : "Update Timestamp",
      options : {
        filter : false,
        sort : true,
        searchable : true,
        customHeadRender : function CustomHead({ index, ...column }, sortColumn) {
          return (
            <TableCell key={index} onClick={() => sortColumn(index)}>
              <TableSortLabel active={column.sortDirection != null} direction={column.sortDirection || "asc"}>
                <b>{column.label}</b>
              </TableSortLabel>
            </TableCell>
          );
        },
        customBodyRender : function CustomBody(value) {
          return <Moment format="LLLL">{value}</Moment>;
        },
      }, },
    { name : "Actions",
      options : {
        filter : false,
        sort : false,
        searchable : false,
        customHeadRender : function CustomHead({ index, ...column }) {
          return (
            <TableCell key={index}>
              <b>{column.label}</b>
            </TableCell>
          );
        },
        customBodyRender : function CustomBody(_, tableMeta) {
          const rowData = patterns[tableMeta.rowIndex]
          return (
            <>
              <IconButton onClick={() => setShowForm({ pattern: patterns[tableMeta.rowIndex], show: true })}>
                <ListAltIcon />
              </IconButton>
              <IconButton>
                <PlayArrowIcon
                  title="Deploy"
                  aria-label="deploy"
                  color="inherit"
                  onClick={() => handleDeploy(rowData.pattern_file)} //deploy endpoint to be called here
                />
              </IconButton>
            </>
          );
        },
      }, },
  ];

  columns.forEach((column, idx) => {
    if (column.name === sortOrder.split(" ")[0]) {
      columns[idx].options.sortDirection = sortOrder.split(" ")[1];
    }
  });

  async function deletePattern(id) {
    let response = await modalRef.current.show({
      title : "Delete Pattern?",

      subtitle : "Are you sure you want to delete this pattern?",

      options : ["yes", "no"],

    })
    if (response === "NO") return
    dataFetch(
      `/api/pattern/${id}`,
      {
        method : "DELETE",
        credentials : "include",
      },
      () => {
        updateProgress({ showProgress : false });

        enqueueSnackbar("Pattern deleted.", {
          variant : "success",
          autoHideDuration : 2000,
          action : function Action(key) {
            return (
              <IconButton key="close" aria-label="Close" color="inherit" onClick={() => closeSnackbar(key)}>
                <CloseIcon />
              </IconButton>
            );
          },
        });
        fetchPatterns(page, pageSize, search, sortOrder);
      },
      handleError("Failed to delete pattern")
    );
  }

  const options = {
    filter : false,
    sort : !(user && user.user_id === "meshery"),
    search : !(user && user.user_id === "meshery"),
    filterType : "textField",
    responsive : "scrollFullHeight",
    resizableColumns : true,
    serverSide : true,
    selectableRows : true,
    // selection : true,
    count,
    rowsPerPage : pageSize,
    rowsPerPageOptions : [10, 20, 25],
    fixedHeader : true,
    page,
<<<<<<< HEAD
    print: false,
    download: false,
    customToolbar: CustomToolbar(uploadHandler),
    onCellClick: (_, meta) => meta.colIndex !== 3 && setSelectedRowData(patterns[meta.rowIndex]),
=======
    print : false,
    download : false,
    customToolbar : CustomToolbar(uploadHandler),
>>>>>>> d47f094e

    onRowsDelete : function handleDelete(row) {
      const fid = Object.keys(row.lookup).map(idx => patterns[idx]?.id)
      fid.forEach(fid => deletePattern(fid))
    },

    onTableChange : (action, tableState) => {
      const sortInfo = tableState.announceText
        ? tableState.announceText.split(" : ")
        : [];
      let order = "";
      if (tableState.activeColumn) {
        order = `${columns[tableState.activeColumn].name} desc`;
      }

      switch (action) {
        case "changePage":
          fetchPatterns(tableState.page, pageSize, search, sortOrder);
          break;
        case "changeRowsPerPage":
          fetchPatterns(page, tableState.rowsPerPage, search, sortOrder);
          break;
        case "search":
          if (searchTimeout.current) {
            clearTimeout(searchTimeout.current);
          }
          searchTimeout.current = setTimeout(() => {
            if (search !== tableState.searchText) {
              fetchPatterns(page, pageSize, tableState.searchText !== null
                ? tableState.searchText
                : "", sortOrder);
            }
          }, 500);
          break;
        case "sort":
          if (sortInfo.length == 2) {
            if (sortInfo[1] === "ascending") {
              order = `${columns[tableState.activeColumn].name} asc`;
            } else {
              order = `${columns[tableState.activeColumn].name} desc`;
            }
          }
          if (order !== sortOrder) {
            fetchPatterns(page, pageSize, search, order);
          }
          break;
      }
    },
  };

  return (
    <NoSsr>
      {showForm &&
        <PatternForm onSubmit={handleSubmit} show={setShowForm} pattern={showForm.pattern} />}

      {selectedRowData && Object.keys(selectedRowData).length > 0 && (
        <YAMLEditor pattern={selectedRowData} onClose={resetSelectedRowData()} onSubmit={handleSubmit} />
      )}
<<<<<<< HEAD
      {
        !showForm && <MUIDataTable
          title={<div className={classes.tableHeader}>Patterns</div>}
          data={patterns}
          columns={columns}
          // @ts-ignore
          options={options}
          className={classes.muiRow}
        />
      }
=======
      <MUIDataTable
        title={<div className={classes.tableHeader}>Patterns</div>}
        data={patterns}
        columns={columns}
        // @ts-ignore
        options={options}
      />
      <PromptComponent ref={modalRef} />
>>>>>>> d47f094e
    </NoSsr>
  );
}

const mapDispatchToProps = (dispatch) => ({ updateProgress : bindActionCreators(updateProgress, dispatch), });

const mapStateToProps = (state) => {
  return { user : state.get("user").toObject(), };
};

// @ts-ignore
export default withStyles(styles)(connect(mapStateToProps, mapDispatchToProps)(withSnackbar(MesheryPatterns)));

// --------------------------------------------------------------------------------------------------
// -------------------------------------------- PATTERNS FORM ---------------------------------------
// --------------------------------------------------------------------------------------------------

function PatternForm({ pattern, onSubmit, show }) {
  const [schemaSet, setSchemaSet] = useState();
  const [deployServiceConfig, setDeployServiceConfig] = useState(getPatternJson() || {});
  const [yaml, setYaml] = useState("");
  const [expanded, setExpanded] = useState([]);
  const classes = useStyles();

  function getPatternJson() {
    const patternString = pattern.pattern_file;
    return jsYaml.load(patternString).services;
  }

  async function fetchWorkloadAndTraitsSchema() {
    try {
      const workloads = await promisifiedDataFetch("/api/oam/workload");
      const traits = await promisifiedDataFetch("/api/oam/trait");

      console.log({ workloads, traits });

      const workloadTraitSets = createWorkloadTraitSets(workloads, traits);

      return workloadTraitSets;
    } catch (e) {
      console.log("Error in Fetching Workload or traits", e);
      return {};
    }
  }

  function createWorkloadTraitSets(workloads, traits) {
    const sets = [];
    workloads?.forEach((w) => {
      const item = { workload: w, traits: [] };

      item.traits = traits?.filter((t) => {
        if (Array.isArray(t?.oam_definition?.spec?.appliesToWorkloads))
          return t?.oam_definition?.spec?.appliesToWorkloads?.includes(w?.oam_definition?.metadata?.name);

        return false;
      });

      sets.push(item);
    });

    return sets;
  }

  async function getJSONSchemaSets() {
    const wtSets = await fetchWorkloadAndTraitsSchema();

    return wtSets?.map((s) => {
      const item = {
        workload: JSON.parse(s.workload?.oam_ref_schema),
        traits: s.traits?.map((t) => {
          const trait = JSON.parse(t?.oam_ref_schema);

          // Attaching internal metadata to the json schema
          trait._internal = {
            patternAttributeName: t?.oam_definition.metadata.name,
          };

          return trait;
        }),
        type: s.workload?.metadata?.["ui.meshery.io/category"],
      };

      // Attaching internal metadata to the json schema
      item.workload._internal = {
        patternAttributeName: s.workload?.oam_definition.metadata.name,
      };

      return item;
    });
  }

  function getPatternAttributeName(jsonSchema) {
    return PascalCaseToKebab(jsonSchema?._internal?.patternAttributeName || "NA");
  }

  function getPatternKey(cfg) {
    return Object.keys(cfg?.services)?.[0] || undefined;
  }

  const handleSubmit = (cfg, patternName) => {
    console.log("submitted", { cfg, patternName })
    const key = getPatternKey(cfg);
    handleDeploy({ ...deployServiceConfig, [getPatternKey(cfg)]: cfg?.services?.[key] });
    if (key)
      setDeployServiceConfig({ ...deployServiceConfig, [getPatternKey(cfg)]: cfg?.services?.[key] });
    handleExpansion(patternName)
  }

  const handleChangeData = (cfg, patternName) => {
    console.log("Ran Changed", { cfg, patternName })
    const key = getPatternKey(cfg);
    handleDeploy({ ...deployServiceConfig, [getPatternKey(cfg)]: cfg?.services?.[key] });
    if (key)
      setDeployServiceConfig({ ...deployServiceConfig, [getPatternKey(cfg)]: cfg?.services?.[key] });
  }

  const handleDelete = (cfg, patternName) => {
    console.log("deleted", cfg);
    const newCfg = schemaSet.filter(schema => schema.workload.title !== patternName)
    setSchemaSet(newCfg);
  }

  const handleDeploy = (cfg) => {
    const deployConfig = {};
    deployConfig.name = "Deployed Config";
    deployConfig.services = cfg;
    const deployConfigYaml = jsYaml.dump(deployConfig);
    setYaml(deployConfigYaml);
  }

  const handleExpansion = (item) => {
    let expandedItems = [...expanded];
    if (expandedItems.includes(item)) {
      expandedItems = expandedItems.filter(el => el !== item);
    } else {
      expandedItems.push(item);
    }
    setExpanded(expandedItems);
  }

  function handleSubmitFinalPattern(yaml, id, name, action) {
    onSubmit(yaml, id, name, action);
    show(false);
  }

  const ns = "default";

  useEffect(() => {
    getJSONSchemaSets().then((res) => setSchemaSet(res));
  }, []);

  if (!schemaSet) {
    return <CircularProgress />
  }

  return (
    <>
      <AppBar position="static" className={classes.appBar} elevation={0}>
        <Toolbar>
          <IconButton edge="start" className={classes.backButton} color="inherit" onClick={() => show(false)}>
            <ArrowBackIcon />
          </IconButton>
          <Typography variant="h6" className={classes.title}>
            Edit Pattern Configuration
          </Typography>
        </Toolbar>
      </AppBar>
      <Grid container spacing={3}>
        <Grid item xs={12} md={6}>
          {schemaSet
            .filter((s) => s.type !== "addon")
            .sort((a, b) => (a.workload?.title < b.workload?.title ? -1 : 1))
            .map((s) => (
              accordion(s)
            ))}
          <Accordion
            expanded={expanded.includes('addon')}
            onChange={() => handleExpansion('addon')}
            style={{ width: '100%' }}
          >
            <AccordionSummary expandIcon={<ExpandMoreIcon />}>
              <Typography variant="h6">
                Configure Addons
              </Typography>
            </AccordionSummary>
            <AccordionDetails>
              {schemaSet
                .filter((s) => s.type === "addon")
                .sort((a, b) => (a.workload?.title < b.workload?.title ? -1 : 1))
                .map((s) => (
                  <Grid item>
                    <PatternServiceForm formData={deployServiceConfig[s.workload?.title]} onChange={handleChangeData} schemaSet={s} onSubmit={handleSubmit} onDelete={handleDelete} namespace={ns} />
                  </Grid>
                ))}
            </AccordionDetails>
          </Accordion>
        </Grid>
        <Grid item xs={12} md={6} >
          <CodeEditor />
        </Grid>
      </Grid>
    </>
  );

  function CustomButton({ title, onClick }) {
    return <Button
      fullWidth
      color="primary"
      variant="contained"
      onClick={onClick}
      style={{
        marginTop: "16px",
        padding: "10px"
      }}
    >
      {title}
    </Button>;
  }

  function accordion(schema) {
    const patternName = schema?.workload?.title;

    return <Accordion
      expanded={expanded.includes(patternName)}
      onChange={() => handleExpansion(patternName)}
      style={{ width: '100%' }}
    >
      <AccordionSummary expandIcon={<ExpandMoreIcon />}>
        <Typography variant="h6">
          {patternName || "Expand More"}
        </Typography>
      </AccordionSummary>
      <AccordionDetails>
        <PatternServiceForm formData={deployServiceConfig[getPatternAttributeName(schema.workload)]} onChange={handleChangeData} schemaSet={schema} onSubmit={(val) => handleSubmit(val, patternName)} onDelete={(val) => handleDelete(val, patternName)} namespace={ns} />
      </AccordionDetails>
    </Accordion>;
  }

  function CodeEditor() {
    const cardStyle = { marginBottom: "16px", position: "sticky", float: "right", minWidth: "100%" };
    const cardcontentStyle = { margin: "16px" };

    const classes = useStyles();

    return (
      <div>
        <Card style={cardStyle}>
          <CardContent style={cardcontentStyle}>
            <CodeMirror
              value={yaml}
              className={classes.codeMirror}
              options={{
                theme: "material",
                lineNumbers: true,
                lineWrapping: true,
                gutters: ["CodeMirror-lint-markers"],
                lint: true,
                mode: "text/x-yaml",
              }}
              onChange={(_, data, val) => setYaml(val)}
            />
            <CustomButton title="Save Pattern" onClick={() => handleSubmitFinalPattern(yaml, "", `meshery_${Math.floor(Math.random() * 100)}`, "upload")} />
            <CardActions style={{ justifyContent: "flex-end" }}>
              <Tooltip title="Update Pattern">
                <IconButton
                  aria-label="Update"
                  color="primary"
                  onClick={() => handleSubmitFinalPattern(yaml, pattern.id, pattern.name, "update")}
                >
                  <SaveIcon />
                </IconButton>
              </Tooltip>
              <Tooltip title="Delete Pattern">
                <IconButton
                  aria-label="Delete"
                  color="primary"
                  onClick={() => handleSubmitFinalPattern(yaml, pattern.id, pattern.name, "delete")}
                >
                  <DeleteIcon />
                </IconButton>
              </Tooltip>
            </CardActions>
          </CardContent>
        </Card>
      </div>
    )
  }
}<|MERGE_RESOLUTION|>--- conflicted
+++ resolved
@@ -45,39 +45,33 @@
 import PascalCaseToKebab from "../utils/PascalCaseToKebab";
 import ArrowBackIcon from '@material-ui/icons/ArrowBack';
 
-<<<<<<< HEAD
 const styles = (theme) => ({
-  grid: {
-    padding: theme.spacing(2),
+  grid : {
+    padding : theme.spacing(2),
   },
-  tableHeader: {
-    fontWeight: "bolder",
-    fontSize: 18,
+  tableHeader : {
+    fontWeight : "bolder",
+    fontSize : 18,
   },
-  muiRow: {
-    '& .MuiTableRow-root': {
-      cursor: 'pointer'
+  muiRow : {
+    '& .MuiTableRow-root' : {
+      cursor : 'pointer'
     }
   }
 });
-=======
-const styles = (theme) => ({ grid : { padding : theme.spacing(2), },
-  tableHeader : { fontWeight : "bolder",
-    fontSize : 18, }, });
->>>>>>> d47f094e
 
 const useStyles = makeStyles((theme) => ({
-  codeMirror: {
-    '& .CodeMirror': {
-      minHeight: "300px",
-      height: '60vh',
+  codeMirror : {
+    '& .CodeMirror' : {
+      minHeight : "300px",
+      height : '60vh',
     }
   },
-  backButton: {
-    marginRight: theme.spacing(2),
+  backButton : {
+    marginRight : theme.spacing(2),
   },
-  appBar: {
-    marginBottom: "16px"
+  appBar : {
+    marginBottom : "16px"
   }
 }))
 
@@ -156,21 +150,30 @@
   const [patterns, setPatterns] = useState([]);
   const [selectedRowData, setSelectedRowData] = useState(null);
   const [showForm, setShowForm] = useState(false);
-  const useStyle = useStyles();
 
   const DEPLOY_URL = '/api/pattern/deploy';
 
   const ACTION_TYPES = {
-    FETCH_PATTERNS : { name : "FETCH_PATTERNS",
-      error_msg : "Failed to fetch patterns" },
-    UPDATE_PATTERN : { name : "UPDATE_PATTERN",
-      error_msg : "Failed to update pattern file" },
-    DELETE_PATTERN : { name : "DELETE_PATTERN",
-      error_msg : "Failed to delete pattern file" },
-    DEPLOY_PATTERN : { name : "DEPLOY_PATTERN",
-      error_msg : "Failed to deploy pattern file" },
-    UPLOAD_PATTERN : { name : "UPLOAD_PATTERN",
-      error_msg : "Failed to upload pattern file" },
+    FETCH_PATTERNS : {
+      name : "FETCH_PATTERNS",
+      error_msg : "Failed to fetch patterns"
+    },
+    UPDATE_PATTERN : {
+      name : "UPDATE_PATTERN",
+      error_msg : "Failed to update pattern file"
+    },
+    DELETE_PATTERN : {
+      name : "DELETE_PATTERN",
+      error_msg : "Failed to delete pattern file"
+    },
+    DEPLOY_PATTERN : {
+      name : "DEPLOY_PATTERN",
+      error_msg : "Failed to deploy pattern file"
+    },
+    UPLOAD_PATTERN : {
+      name : "UPLOAD_PATTERN",
+      error_msg : "Failed to upload pattern file"
+    },
   }
 
   const searchTimeout = useRef(null);
@@ -194,12 +197,15 @@
     updateProgress({ showProgress : true })
     dataFetch(
       DEPLOY_URL,
-      { credentials : "include",
+      {
+        credentials : "include",
         method : "POST",
-        body : pattern_file, }, () => {
+        body : pattern_file,
+      }, () => {
         console.log("PatternFile Deploy API", `/api/pattern/deploy`);
         updateProgress({ showProgress : false });
-        enqueueSnackbar("Pattern Successfully Deployed!", { variant : "success",
+        enqueueSnackbar("Pattern Successfully Deployed!", {
+          variant : "success",
           action : function Action(key) {
             return (
               <IconButton key="close" aria-label="Close" color="inherit" onClick={() => closeSnackbar(key)}>
@@ -207,7 +213,8 @@
               </IconButton>
             );
           },
-          autoHideDuration : 2000, });
+          autoHideDuration : 2000,
+        });
       },
       handleError(ACTION_TYPES.DEPLOY_PATTERN),
     )
@@ -243,7 +250,8 @@
   const handleError = (action) => (error) => {
     updateProgress({ showProgress : false });
 
-    enqueueSnackbar(`${action.error_msg}: ${error}`, { variant : "error",
+    enqueueSnackbar(`${action.error_msg}: ${error}`, {
+      variant : "error",
       action : function Action(key) {
         return (
           <IconButton key="close" aria-label="Close" color="inherit" onClick={() => closeSnackbar(key)}>
@@ -251,7 +259,8 @@
           </IconButton>
         );
       },
-      autoHideDuration : 8000, });
+      autoHideDuration : 8000,
+    });
   }
 
   function resetSelectedRowData() {
@@ -265,8 +274,10 @@
     if (type === "delete") {
       dataFetch(
         `/api/pattern/${id}`,
-        { credentials : "include",
-          method : "DELETE", },
+        {
+          credentials : "include",
+          method : "DELETE",
+        },
         () => {
           console.log("PatternFile API", `/api/pattern/${id}`);
           updateProgress({ showProgress : false });
@@ -280,9 +291,11 @@
     if (type === "update") {
       dataFetch(
         `/api/pattern`,
-        { credentials : "include",
+        {
+          credentials : "include",
           method : "POST",
-          body : JSON.stringify({ pattern_data : { id, pattern_file : data }, save : true }), },
+          body : JSON.stringify({ pattern_data : { id, pattern_file : data }, save : true }),
+        },
         () => {
           console.log("PatternFile API", `/api/pattern`);
           updateProgress({ showProgress : false });
@@ -295,9 +308,11 @@
     if (type === "upload") {
       dataFetch(
         `/api/pattern`,
-        { credentials : "include",
+        {
+          credentials : "include",
           method : "POST",
-          body : JSON.stringify({ pattern_data : { pattern_file : data }, save : true }), },
+          body : JSON.stringify({ pattern_data : { pattern_file : data }, save : true }),
+        },
         () => {
           console.log("PatternFile API", `/api/pattern`);
           updateProgress({ showProgress : false });
@@ -327,7 +342,8 @@
   }
 
   const columns = [
-    { name : "name",
+    {
+      name : "name",
       label : "Pattern Name",
       options : {
         filter : false,
@@ -342,8 +358,10 @@
             </TableCell>
           );
         },
-      }, },
-    { name : "created_at",
+      },
+    },
+    {
+      name : "created_at",
       label : "Upload Timestamp",
       options : {
         filter : false,
@@ -361,8 +379,10 @@
         customBodyRender : function CustomBody(value) {
           return <Moment format="LLLL">{value}</Moment>;
         },
-      }, },
-    { name : "updated_at",
+      },
+    },
+    {
+      name : "updated_at",
       label : "Update Timestamp",
       options : {
         filter : false,
@@ -380,8 +400,10 @@
         customBodyRender : function CustomBody(value) {
           return <Moment format="LLLL">{value}</Moment>;
         },
-      }, },
-    { name : "Actions",
+      },
+    },
+    {
+      name : "Actions",
       options : {
         filter : false,
         sort : false,
@@ -397,7 +419,7 @@
           const rowData = patterns[tableMeta.rowIndex]
           return (
             <>
-              <IconButton onClick={() => setShowForm({ pattern: patterns[tableMeta.rowIndex], show: true })}>
+              <IconButton onClick={() => setShowForm({ pattern : patterns[tableMeta.rowIndex], show : true })}>
                 <ListAltIcon />
               </IconButton>
               <IconButton>
@@ -411,7 +433,8 @@
             </>
           );
         },
-      }, },
+      },
+    },
   ];
 
   columns.forEach((column, idx) => {
@@ -471,16 +494,10 @@
     rowsPerPageOptions : [10, 20, 25],
     fixedHeader : true,
     page,
-<<<<<<< HEAD
-    print: false,
-    download: false,
-    customToolbar: CustomToolbar(uploadHandler),
-    onCellClick: (_, meta) => meta.colIndex !== 3 && setSelectedRowData(patterns[meta.rowIndex]),
-=======
     print : false,
     download : false,
     customToolbar : CustomToolbar(uploadHandler),
->>>>>>> d47f094e
+    onCellClick : (_, meta) => meta.colIndex !== 3 && setSelectedRowData(patterns[meta.rowIndex]),
 
     onRowsDelete : function handleDelete(row) {
       const fid = Object.keys(row.lookup).map(idx => patterns[idx]?.id)
@@ -539,7 +556,6 @@
       {selectedRowData && Object.keys(selectedRowData).length > 0 && (
         <YAMLEditor pattern={selectedRowData} onClose={resetSelectedRowData()} onSubmit={handleSubmit} />
       )}
-<<<<<<< HEAD
       {
         !showForm && <MUIDataTable
           title={<div className={classes.tableHeader}>Patterns</div>}
@@ -550,16 +566,7 @@
           className={classes.muiRow}
         />
       }
-=======
-      <MUIDataTable
-        title={<div className={classes.tableHeader}>Patterns</div>}
-        data={patterns}
-        columns={columns}
-        // @ts-ignore
-        options={options}
-      />
       <PromptComponent ref={modalRef} />
->>>>>>> d47f094e
     </NoSsr>
   );
 }
@@ -608,7 +615,7 @@
   function createWorkloadTraitSets(workloads, traits) {
     const sets = [];
     workloads?.forEach((w) => {
-      const item = { workload: w, traits: [] };
+      const item = { workload : w, traits : [] };
 
       item.traits = traits?.filter((t) => {
         if (Array.isArray(t?.oam_definition?.spec?.appliesToWorkloads))
@@ -628,23 +635,23 @@
 
     return wtSets?.map((s) => {
       const item = {
-        workload: JSON.parse(s.workload?.oam_ref_schema),
-        traits: s.traits?.map((t) => {
+        workload : JSON.parse(s.workload?.oam_ref_schema),
+        traits : s.traits?.map((t) => {
           const trait = JSON.parse(t?.oam_ref_schema);
 
           // Attaching internal metadata to the json schema
           trait._internal = {
-            patternAttributeName: t?.oam_definition.metadata.name,
+            patternAttributeName : t?.oam_definition.metadata.name,
           };
 
           return trait;
         }),
-        type: s.workload?.metadata?.["ui.meshery.io/category"],
+        type : s.workload?.metadata?.["ui.meshery.io/category"],
       };
 
       // Attaching internal metadata to the json schema
       item.workload._internal = {
-        patternAttributeName: s.workload?.oam_definition.metadata.name,
+        patternAttributeName : s.workload?.oam_definition.metadata.name,
       };
 
       return item;
@@ -662,18 +669,18 @@
   const handleSubmit = (cfg, patternName) => {
     console.log("submitted", { cfg, patternName })
     const key = getPatternKey(cfg);
-    handleDeploy({ ...deployServiceConfig, [getPatternKey(cfg)]: cfg?.services?.[key] });
+    handleDeploy({ ...deployServiceConfig, [getPatternKey(cfg)] : cfg?.services?.[key] });
     if (key)
-      setDeployServiceConfig({ ...deployServiceConfig, [getPatternKey(cfg)]: cfg?.services?.[key] });
+      setDeployServiceConfig({ ...deployServiceConfig, [getPatternKey(cfg)] : cfg?.services?.[key] });
     handleExpansion(patternName)
   }
 
   const handleChangeData = (cfg, patternName) => {
     console.log("Ran Changed", { cfg, patternName })
     const key = getPatternKey(cfg);
-    handleDeploy({ ...deployServiceConfig, [getPatternKey(cfg)]: cfg?.services?.[key] });
+    handleDeploy({ ...deployServiceConfig, [getPatternKey(cfg)] : cfg?.services?.[key] });
     if (key)
-      setDeployServiceConfig({ ...deployServiceConfig, [getPatternKey(cfg)]: cfg?.services?.[key] });
+      setDeployServiceConfig({ ...deployServiceConfig, [getPatternKey(cfg)] : cfg?.services?.[key] });
   }
 
   const handleDelete = (cfg, patternName) => {
@@ -738,7 +745,7 @@
           <Accordion
             expanded={expanded.includes('addon')}
             onChange={() => handleExpansion('addon')}
-            style={{ width: '100%' }}
+            style={{ width : '100%' }}
           >
             <AccordionSummary expandIcon={<ExpandMoreIcon />}>
               <Typography variant="h6">
@@ -771,8 +778,8 @@
       variant="contained"
       onClick={onClick}
       style={{
-        marginTop: "16px",
-        padding: "10px"
+        marginTop : "16px",
+        padding : "10px"
       }}
     >
       {title}
@@ -785,7 +792,7 @@
     return <Accordion
       expanded={expanded.includes(patternName)}
       onChange={() => handleExpansion(patternName)}
-      style={{ width: '100%' }}
+      style={{ width : '100%' }}
     >
       <AccordionSummary expandIcon={<ExpandMoreIcon />}>
         <Typography variant="h6">
@@ -799,8 +806,8 @@
   }
 
   function CodeEditor() {
-    const cardStyle = { marginBottom: "16px", position: "sticky", float: "right", minWidth: "100%" };
-    const cardcontentStyle = { margin: "16px" };
+    const cardStyle = { marginBottom : "16px", position : "sticky", float : "right", minWidth : "100%" };
+    const cardcontentStyle = { margin : "16px" };
 
     const classes = useStyles();
 
@@ -812,17 +819,17 @@
               value={yaml}
               className={classes.codeMirror}
               options={{
-                theme: "material",
-                lineNumbers: true,
-                lineWrapping: true,
-                gutters: ["CodeMirror-lint-markers"],
-                lint: true,
-                mode: "text/x-yaml",
+                theme : "material",
+                lineNumbers : true,
+                lineWrapping : true,
+                gutters : ["CodeMirror-lint-markers"],
+                lint : true,
+                mode : "text/x-yaml",
               }}
               onChange={(_, data, val) => setYaml(val)}
             />
             <CustomButton title="Save Pattern" onClick={() => handleSubmitFinalPattern(yaml, "", `meshery_${Math.floor(Math.random() * 100)}`, "upload")} />
-            <CardActions style={{ justifyContent: "flex-end" }}>
+            <CardActions style={{ justifyContent : "flex-end" }}>
               <Tooltip title="Update Pattern">
                 <IconButton
                   aria-label="Update"
