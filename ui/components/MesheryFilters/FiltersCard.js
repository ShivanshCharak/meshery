//@ts-check
import React, { useState } from "react";
import {
  Divider, Grid, IconButton, Typography, Tooltip
} from "@material-ui/core";
import DeleteIcon from "@material-ui/icons/Delete";
import Fullscreen from "@material-ui/icons/Fullscreen";
import Save from "@material-ui/icons/Save";
import Moment from "react-moment";
import FlipCard from "../FlipCard";
import { UnControlled as CodeMirror } from "react-codemirror2";
import FullscreenExit from "@material-ui/icons/FullscreenExit";
import useStyles from "../MesheryPatterns/Cards.styles";
import YAMLDialog from "../YamlDialog";
import CloneIcon from "../../public/static/img/CloneIcon";
import PublicIcon from '@material-ui/icons/Public';
import TooltipButton from '../../utils/TooltipButton.js'
import { VISIBILITY } from "../../utils/Enum";
import GetAppIcon from '@material-ui/icons/GetApp';

const INITIAL_GRID_SIZE = { xl : 4, md : 6, xs : 12 };

function FiltersCard({
  name,
  updated_at,
  created_at,
  filter_file,
  handleClone,
  handleDownload,
  deleteHandler,
  setYaml,
  description={},
  visibility,
  handlePublishModal,
  handleUnpublishModal,
  updateHandler,
  canPublishFilter = false
}) {

  const genericClickHandler = (ev, fn) => {
    ev.stopPropagation();
    fn(ev);
  }
  const [gridProps, setGridProps] = useState(INITIAL_GRID_SIZE);
  const [fullScreen, setFullScreen] = useState(false);
  const [showCode, setShowCode] = useState(false);

  const toggleFullScreen = () => {
    setFullScreen(!fullScreen);
  };

  const catalogContentKeys = Object.keys(description);
  const catalogContentValues = Object.values(description);
  const classes=useStyles()

  return (
    <>
      {fullScreen &&
        <YAMLDialog
          fullScreen={fullScreen}
          name={name}
          toggleFullScreen={toggleFullScreen}
          config_file={filter_file}
          setYaml={setYaml}
          deleteHandler={deleteHandler}
          updateHandler={updateHandler}
          type={"filter"}
        />
      }
      <FlipCard

        onClick={() => {
          console.log(gridProps)
          setGridProps(INITIAL_GRID_SIZE)
        }}
        duration={600}
        onShow={() => setTimeout(() => setShowCode(currentCodeVisibilty => !currentCodeVisibilty),500)}
      >
        {/* FRONT PART */}
        <>
          <div>
            <div style={{ display : "flex", justifyContent : "space-between" }}>
              <Typography variant="h6" component="div">
                {name}
              </Typography>
              <img  className={classes.img} src={`/static/img/${visibility}.svg`} />
            </div>
            <div className={classes.lastRunText} >
              <div>
                {updated_at
                  ? (
                    <Typography color="primary" variant="caption" style={{ fontStyle : "italic" }}>
                  Modified On: <Moment format="LLL">{updated_at}</Moment>
                    </Typography>
                  )
                  : null}
              </div>
            </div>
          </div>
          <div className={classes.bottomPart} >

            <div className={classes.cardButtons} >
              {canPublishFilter &&
                (visibility !== VISIBILITY.PUBLISHED)
                ?
                (<TooltipButton
                  variant="contained"
                  title="Publish"
                  className={classes.testsButton}
                  onClick={(ev) => genericClickHandler(ev, handlePublishModal)}
                >
                  <PublicIcon className={classes.iconPatt} />
                  <span className={classes.btnText}> Publish </span>
                </TooltipButton>)
                : (
                  <TooltipButton
                    variant="contained"
                    title="Unpublish"
                    className={classes.testsButton}
                    onClick={(ev) => genericClickHandler(ev, handleUnpublishModal)}
                  >
                    <PublicIcon className={classes.iconPatt} />
                    <span className={classes.btnText}> Unpublish </span>
                  </TooltipButton>
                )
              }
              <TooltipButton
                title="Download"
                variant="contained"
                color="primary"
                onClick={handleDownload}>

                <GetAppIcon fill="#ffffff" className={classes.iconDownload} />
                <span className={classes.btnText}>Download</span>
              </TooltipButton>

<<<<<<< HEAD
              {visibility === VISIBILITY.PUBLISHED ? <TooltipButton
                title="Clone"
                variant="contained"
                color="primary"
                onClick={(ev) =>
                  genericClickHandler(ev, handleClone)
                } >
                <CloneIcon fill="#ffffff" className={classes.iconPatt} />
                <span className={classes.cloneBtnText}>Clone</span>
              </TooltipButton> : null }
=======
              {visibility === VISIBILITY.PUBLISHED ?
                <TooltipButton
                  title="Clone"
                  variant="contained"
                  color="primary"
                  onClick={(ev) =>
                    genericClickHandler(ev, handleClone)
                  }
                  className={classes.testsButton}
                >
                  <CloneIcon fill="#ffffff" className={classes.iconPatt} />
                  <span className={classes.cloneBtnText}> Clone </span>
                </TooltipButton> : null }
>>>>>>> 49c786db
            </div>
          </div>
        </>

        {/* BACK PART */}
        <>
          <Grid className={classes.backGrid}
            container
            spacing={1}
            alignContent="space-between"
            alignItems="center"
          >
            <Grid item xs={8} className={classes.yamlDialogTitle}>
              <Typography variant="h6" className={classes.yamlDialogTitleText}>
                {name}
              </Typography>
              <Tooltip
                title="Enter Fullscreen"
                arrow interactive
                placement="top"
              >
                <IconButton
                  onClick={(ev) =>
                    genericClickHandler(ev, () => {
                      {
                        toggleFullScreen()
                      }
                    })
                  }
                  className={classes.maximizeButton}
                >
                  {fullScreen ? <FullscreenExit /> : <Fullscreen />}
                </IconButton>
              </Tooltip>
            </Grid>
            <Grid item xs={12}
              onClick={(ev) =>
                genericClickHandler(ev, () => {})
              }>

              <Divider variant="fullWidth" light />

              { catalogContentKeys.length === 0 ?
                <CodeMirror
                  value={showCode && filter_file}
                  className={fullScreen ? classes.fullScreenCodeMirror : ""}
                  options={{
                    theme : "material",
                    lineNumbers : true,
                    lineWrapping : true,
                    gutters : ["CodeMirror-lint-markers"],
                    // @ts-ignore
                    lint : true,
                    mode : "text/plain",
                  }}
                  onChange={(_, data, val) => setYaml(val)}
                />
                :
                catalogContentKeys.map((title, index) => (
                  <>
                    <Typography variant="h6" className={classes.yamlDialogTitleText}>
                      {title}
                    </Typography>
                    <Typography variant="body2">
                      {catalogContentValues[index]}
                    </Typography>
                  </>
                ))
              }
            </Grid>

            <Grid item xs={8}>
              <div className={classes.lastRunText} >
                <div>
                  {created_at
                    ? (
                      <Typography color="primary" variant="caption" style={{ fontStyle : "italic" }}>
                  Created at: <Moment format="LLL">{created_at}</Moment>
                      </Typography>
                    )
                    : null}
                </div>
              </div>
            </Grid>

            <Grid item xs={12}>
              <div className={classes.updateDeleteButtons} >

                {/* Save button */}
                <Tooltip
                  title="Save" arrow interactive placement="bottom"
                >
                  <IconButton onClick={(ev) =>
                    genericClickHandler(ev, updateHandler)
                  }>
                    <Save color="primary" />
                  </IconButton>
                </Tooltip>

                {/* Delete Button */}
                <Tooltip
                  title="Delete" arrow interactive placement="bottom"
                >
                  <IconButton onClick={(ev) =>
                    genericClickHandler(ev, deleteHandler)
                  }>
                    <DeleteIcon color="primary" />
                  </IconButton>
                </Tooltip>
              </div>
            </Grid>
          </Grid>
        </>
      </FlipCard >
    </>
  );
}

// @ts-ignore
export default FiltersCard;<|MERGE_RESOLUTION|>--- conflicted
+++ resolved
@@ -134,7 +134,7 @@
                 <span className={classes.btnText}>Download</span>
               </TooltipButton>
 
-<<<<<<< HEAD
+
               {visibility === VISIBILITY.PUBLISHED ? <TooltipButton
                 title="Clone"
                 variant="contained"
@@ -145,21 +145,7 @@
                 <CloneIcon fill="#ffffff" className={classes.iconPatt} />
                 <span className={classes.cloneBtnText}>Clone</span>
               </TooltipButton> : null }
-=======
-              {visibility === VISIBILITY.PUBLISHED ?
-                <TooltipButton
-                  title="Clone"
-                  variant="contained"
-                  color="primary"
-                  onClick={(ev) =>
-                    genericClickHandler(ev, handleClone)
-                  }
-                  className={classes.testsButton}
-                >
-                  <CloneIcon fill="#ffffff" className={classes.iconPatt} />
-                  <span className={classes.cloneBtnText}> Clone </span>
-                </TooltipButton> : null }
->>>>>>> 49c786db
+
             </div>
           </div>
         </>
