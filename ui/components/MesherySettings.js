--- conflicted
+++ resolved
@@ -406,7 +406,6 @@
               </TabContainer>
             )}
 
-<<<<<<< HEAD
           {tabVal === RESET && (
             <TabContainer>
               <DatabaseSummary promptRef={systemResetPromptRef} />
@@ -415,17 +414,7 @@
           {backToPlay}
           <_PromptComponent ref={systemResetPromptRef} />
         </div>
-=======
-            {tabVal === RESET && (
-              <TabContainer>
-                <DatabaseSummary promptRef={systemResetPromptRef} />
-              </TabContainer>
-            )}
-            {backToPlay}
-            <PromptComponent ref={systemResetPromptRef} />
-          </div>
         </UsesSistent>
->>>>>>> d70226d5
       ) : (
         <DefaultError />
       )}
