--- conflicted
+++ resolved
@@ -16,10 +16,6 @@
 import Chip from '@material-ui/core/Chip';
 import MesheryNotification from './NotificationCenter';
 import User from './User';
-<<<<<<< HEAD
-import subscribeBrokerStatusEvents from './graphql/subscriptions/BrokerStatusSubscription';
-=======
->>>>>>> 6640f6f8
 import Slide from '@material-ui/core/Slide';
 import ClickAwayListener from '@material-ui/core/ClickAwayListener';
 import { Checkbox, Button } from '@material-ui/core';
@@ -546,11 +542,6 @@
   constructor(props) {
     super(props);
     this.state = {
-<<<<<<< HEAD
-      brokerStatusSubscription: null,
-      brokerStatus: false,
-=======
->>>>>>> 6640f6f8
       /** @type {CapabilityRegistryClass} */
       capabilityregistryObj: null,
       collaboratorExt: null,
@@ -580,15 +571,7 @@
     );
     console.log('capabilitiesRegistry (mounted header)', this.props.capabilitiesRegistry);
     this._isMounted = true;
-<<<<<<< HEAD
-    const brokerStatusSub = subscribeBrokerStatusEvents((data) => {
-      console.log({ brokerData: data });
-      this.setState({ brokerStatus: data?.subscribeBrokerConnection });
-    });
-    this.setState({ brokerStatusSubscription: brokerStatusSub });
-=======
-
->>>>>>> 6640f6f8
+
   }
 
   componentDidUpdate(prevProps) {
