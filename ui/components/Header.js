--- conflicted
+++ resolved
@@ -333,12 +333,6 @@
   }));
   const handleKubernetesDelete = async (name, connectionID) => {
     let responseOfDeleteK8sCtx = await deleteCtxtRef.current.show({
-<<<<<<< HEAD
-      title: `Delete ${name} context ?`,
-      subtitle: `Are you sure you want to delete ${name} cluster from Meshery?`,
-      primaryOption: 'CONFIRM',
-      variant: 'error',
-=======
       title: `Delete Kubernetes connection?`,
       subtitle: (
         <>
@@ -371,10 +365,9 @@
           </details>
         </>
       ),
-      options: ['CONFIRM', 'CANCEL'],
-      variant: PROMPT_VARIANTS.DANGER,
+      primaryOption: 'CONFIRM',
+      variant: 'error',
       showInfoIcon: `Learn more about the [lifecycle of connections](https://docs.meshery.io/concepts/logical/connections) and what it means to delete a connection.`,
->>>>>>> d70226d5
     });
     if (responseOfDeleteK8sCtx === 'CONFIRM') {
       const successCallback = async () => {
