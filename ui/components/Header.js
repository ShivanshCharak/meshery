import React, { useEffect } from 'react';
import PropTypes from 'prop-types';
import AppBar from '@material-ui/core/AppBar';
import Grid from '@material-ui/core/Grid';
import Hidden from '@material-ui/core/Hidden';
import IconButton from '@material-ui/core/IconButton';
import Toolbar from '@material-ui/core/Toolbar';
import { withStyles } from '@material-ui/core/styles';
import { connect, useSelector } from 'react-redux';
import NoSsr from '@material-ui/core/NoSsr';
import Link from 'next/link';
import { NotificationDrawerButton } from './NotificationCenter';
import User from './User';
import Slide from '@material-ui/core/Slide';
import ClickAwayListener from '@material-ui/core/ClickAwayListener';
import { Button } from '@material-ui/core';
import AddIcon from '@material-ui/icons/Add';
import { Edit, Search } from '@material-ui/icons';
import { TextField } from '@material-ui/core';
import { Paper } from '@material-ui/core';
import { deleteKubernetesConfig } from './ConnectionWizard/helpers/kubernetesHelpers';
import { successHandlerGenerator, errorHandlerGenerator } from './ConnectionWizard/helpers/common';
import { _ConnectionChip } from './connections/ConnectionChip';
import { promisifiedDataFetch } from '../lib/data-fetch';
import { updateK8SConfig, updateProgress, updateCapabilities } from '../lib/store';
import { bindActionCreators } from 'redux';
import PromptComponent, { PROMPT_VARIANTS } from './PromptComponent';
import { iconMedium, iconSmall } from '../css/icons.styles';
import ExtensionSandbox from './ExtensionSandbox';
import RemoteComponent from './RemoteComponent';
import { CapabilitiesRegistry } from '../utils/disabledComponents';
import ExtensionPointSchemaValidator from '../utils/ExtensionPointSchemaValidator';
import dataFetch from '../lib/data-fetch';
import { useNotification, withNotify } from '../utils/hooks/useNotification';
import useKubernetesHook, { useControllerStatus } from './hooks/useKubernetesHook';
import { formatToTitleCase } from '../utils/utils';
import { CONNECTION_KINDS } from '../utils/Enum';
import { Checkbox, MenuIcon, OutlinedSettingsIcon, Box, CustomTooltip } from '@layer5/sistent';
import { CustomTextTooltip } from './MesheryMeshInterface/PatternService/CustomTextTooltip';
import { Colors } from '@/themes/app';
import { CanShow } from '@/utils/can';
import { keys } from '@/utils/permission_constants';
import SpaceSwitcher from './SpacesSwitcher/SpaceSwitcher';
import { UsesSistent } from './SistentWrapper';
import Router from 'next/router';
import HeaderMenu from './HeaderMenu';
import ConnectionModal from './Modals/ConnectionModal';
import MesherySettingsEnvButtons from './MesherySettingsEnvButtons';

const lightColor = 'rgba(255, 255, 255, 0.7)';
const styles = (theme) => ({
  secondaryBar: { zIndex: 0 },
  menuButton: { marginLeft: -theme.spacing(1) },
  iconButtonAvatar: { padding: 4 },
  link: {
    textDecoration: 'none',
    color: theme.palette.secondary.link,
  },
  button: { borderColor: lightColor },
  notifications: {
    paddingLeft: theme.spacing(4),
    paddingRight: theme.spacing(0),
    marginLeft: theme.spacing(4),
  },
  userContainer: {
    paddingLeft: 1,
    display: 'flex',
    alignItems: 'center',
    [theme.breakpoints.down('xs')]: {
      width: '100%',
      justifyContent: 'flex-end',
      marginRight: '1rem',
      marginBlock: '0.5rem',
    },
  },
  userSpan: { marginLeft: theme.spacing(1) },
  pageTitleWrapper: {
    flexGrow: 1,
    marginRight: 'auto',
    flexWrap: 'nowrap',
    marginBlock: '0.5rem',
  },
  appBarOnDrawerOpen: {
    backgroundColor: theme.palette.secondary.mainBackground,
    shadowColor: ' #808080',
    [theme.breakpoints.between(635, 732)]: { padding: theme.spacing(0.75, 1.4) },
    [theme.breakpoints.between(600, 635)]: { padding: theme.spacing(0.4, 1.4) },
  },
  appBarOnDrawerClosed: {
    backgroundColor: theme.palette.secondary.mainBackground,
  },
  addClusterButtonClass: {
    borderRadius: 5,
    marginRight: '2rem',
    width: '100%',
    marginTop: '1rem',
  },
  toolbarOnDrawerClosed: {
    minHeight: 59,
    padding: theme.spacing(2),
    paddingLeft: 0,
    paddingRight: 34,
    backgroundColor: theme.palette.secondary.mainBackground,
    boxShadow: `3px 0px 4px ${theme.palette.secondary.focused}`,
    [theme.breakpoints.down('xs')]: {
      padding: 0,
    },
  },
  toolbarOnDrawerOpen: {
    minHeight: 58,
    padding: theme.spacing(2),
    paddingLeft: 34,
    paddingRight: 34,
    backgroundColor: theme.palette.secondary.mainBackground,
    [theme.breakpoints.between(620, 732)]: { minHeight: 68, paddingLeft: 20, paddingRight: 20 },
    boxShadow: `3px 0px 4px ${theme.palette.secondary.focused}`,
  },
  itemActiveItem: { fill: '#00B39F' },
  headerIcons: {
    fontSize: '1.5rem',
    height: '1.5rem',
    width: '1.5rem',
    fill: theme.palette.secondary.whiteIcon,
    '&:hover': {
      fill: Colors.keppelGreen,
    },
  },
  cbadge: {
    fontSize: '0.65rem',
    backgroundColor: 'white',
    borderRadius: '50%',
    color: 'black',
    height: '1.30rem',
    width: '1.30rem',
    display: 'flex',
    justifyContent: 'center',
    alignItems: 'center',
    position: 'absolute',
    zIndex: 1,
    right: '-0.75rem',
    top: '-0.29rem',
  },
  cbadgeContainer: {
    display: 'flex',
    justifyContent: 'center',
    alignItems: 'center',
    position: 'relative',
  },
  icon: {
    width: 24,
    height: 24,
  },
  Chip: {
    width: '12.8rem',
    textAlign: 'center',
    cursor: 'pointer',
    '& .MuiChip-label': {
      flexGrow: 1,
    },
    overflow: 'hidden',
    whiteSpace: 'nowrap',
    textOverflow: 'ellipsis',
  },
  cMenuContainer: {
    backgroundColor: theme.palette.secondary.headerColor,
    marginTop: '-0.7rem',
    borderRadius: '3px',
    padding: '1rem',
    // zIndex: 1201,
    boxShadow: '20px #979797',
    transition: 'linear .2s',
    transitionProperty: 'height',
  },
  alertEnter: {
    opacity: '0',
    transform: 'scale(0.9)',
  },
  alertEnterActive: {
    opacity: '1',
    transform: 'translateX(0)',
    transition: 'opacity 300ms, transform 300ms',
  },
  chip: {
    margin: '0.25rem 0',
  },
  AddIcon: {
    width: theme.spacing(2.5),
    paddingRight: theme.spacing(0.5),
  },
  searchIcon: {
    width: theme.spacing(3.5),
  },
  darkThemeToggle: {
    marginLeft: '1.5em',
  },

  toggle: {
    appearance: 'none',
    outline: 'none',
    cursor: 'pointer',
    width: '1.5rem',
    height: '1.5rem',
    boxShadow: 'inset calc(1.5rem * 0.33) calc(1.5rem * -0.25) 0',
    borderRadius: '999px',
    color: '#00B39F',
    transition: 'all 500ms',
    zIndex: '1',
    '&:checked': {
      width: '1.5rem',
      height: '1.5rem',
      borderRadius: '50%',
      background: 'orange',
      boxShadow: '0 0 10px orange, 0 0 60px orange,0 0 200px yellow, inset 0 0 80px yellow',
    },
  },
  addButton: {
    width: '100%',
    whiteSpace: 'nowrap',
    color: theme.palette.secondary.text,
    margin: '0.5rem',
  },
  mesherySettingsEnvButtons: {
    marginTop: '1rem',
  },
});

async function loadActiveK8sContexts() {
  try {
    const res = await promisifiedDataFetch('/api/system/sync');
    if (res?.k8sConfig) {
      return res.k8sConfig;
    } else {
      throw new Error('No kubernetes configurations found');
    }
  } catch (e) {
    console.error('An error occurred while loading k8sconfig', e);
  }
}

const K8sContextConnectionChip_ = ({
  ctx,
  classes,
  selectable = false,
  onSelectChange,
  connectionMetadataState,
  meshsyncControllerState,
  selected,
  onDelete,
}) => {
  const ping = useKubernetesHook();
  const { getControllerStatesByConnectionID } = useControllerStatus(meshsyncControllerState);

  const { operatorState, meshSyncState, natsState } = getControllerStatesByConnectionID(
    ctx.connection_id,
  );

  return (
    <div id={ctx.id} className={classes.chip}>
      <CustomTextTooltip
<<<<<<< HEAD
        placement="left-end"
        leaveDelay={200}
        interactive={true}
        title={`Server: ${ctx.server},  
        Operator: ${formatToTitleCase(operatorState)},
        MeshSync: ${formatToTitleCase(meshSyncState)},
        Broker: ${formatToTitleCase(natsState)}`}
=======
        disableInteractive
        title={`Server: ${ctx.server},  Operator: ${formatToTitleCase(
          operatorState,
        )}, MeshSync: ${formatToTitleCase(meshSyncState)}, Broker: ${formatToTitleCase(natsState)}`}
>>>>>>> 82cc4db4
      >
        <div
          style={{
            display: 'flex',
            justifyContent: 'flex-start',
            alignItems: 'center',
          }}
        >
          {selectable && (
            <UsesSistent>
              <Checkbox checked={selected} onChange={() => onSelectChange(ctx.id)} />
            </UsesSistent>
          )}
          <_ConnectionChip
            title={ctx?.name}
            onDelete={onDelete ? () => onDelete(ctx.name, ctx.connection_id) : null}
            handlePing={() => ping(ctx.name, ctx.server, ctx.connection_id)}
            iconSrc={
              connectionMetadataState && connectionMetadataState[CONNECTION_KINDS.KUBERNETES]?.icon
                ? `/${connectionMetadataState[CONNECTION_KINDS.KUBERNETES]?.icon}`
                : '/static/img/kubernetes.svg'
            } // chnage to use connection def
            status={operatorState}
          />
        </div>
      </CustomTextTooltip>
    </div>
  );
};

export const K8sContextConnectionChip = withStyles(styles)(K8sContextConnectionChip_);

function K8sContextMenu({
  classes = {},
  contexts = {},
  activeContexts = [],
  updateK8SConfig,
  setActiveContexts = () => {},
  searchContexts = () => {},
}) {
  const [anchorEl, setAnchorEl] = React.useState(false);
  const [showFullContextMenu, setShowFullContextMenu] = React.useState(false);
  const [transformProperty, setTransformProperty] = React.useState(100);
  const deleteCtxtRef = React.createRef();
  const { notify } = useNotification();
  const connectionMetadataState = useSelector((state) => state.get('connectionMetadataState'));
  const meshsyncControllerState = useSelector((state) => state.get('controllerState'));

  const styleSlider = {
    position: 'absolute',
    left: '-7rem',
    zIndex: '-1',
    bottom: showFullContextMenu ? '40%' : '-110%',
    transform: showFullContextMenu ? `translateY(${transformProperty}%)` : 'translateY(0)',
  };

  const handleKubernetesDelete = async (name, connectionID) => {
    let responseOfDeleteK8sCtx = await deleteCtxtRef.current.show({
      title: `Delete ${name} context ?`,
      subtitle: `Are you sure you want to delete ${name} cluster from Meshery?`,
      options: ['CONFIRM', 'CANCEL'],
      variant: PROMPT_VARIANTS.DANGER,
    });
    if (responseOfDeleteK8sCtx === 'CONFIRM') {
      const successCallback = async () => {
        const updatedConfig = await loadActiveK8sContexts();
        if (Array.isArray(updatedConfig)) {
          updateK8SConfig({ k8sConfig: updatedConfig });
        }
      };
      deleteKubernetesConfig(
        successHandlerGenerator(notify, `Kubernetes config removed for ${name}`, successCallback),
        errorHandlerGenerator(notify, `Not able to remove config for ${name}`),
        connectionID,
      );
    }
  };

  let open = Boolean(anchorEl);
  if (showFullContextMenu) {
    open = showFullContextMenu;
  }

  useEffect(() => {
    setTransformProperty(
      (prev) => prev + (contexts.total_count ? contexts.total_count * 3.125 : 0),
    );
  }, []);
  const [isConnectionOpenModal, setIsConnectionOpenModal] = React.useState(false);

  return (
    <>
      <div>
        <CanShow Key={keys.VIEW_ALL_KUBERNETES_CLUSTERS}>
          <IconButton
            aria-label="contexts"
            className="k8s-icon-button"
            onClick={(e) => {
              e.preventDefault();
              setShowFullContextMenu((prev) => !prev);
            }}
            onMouseOver={(e) => {
              e.preventDefault();
              setAnchorEl(true);
            }}
            onMouseLeave={(e) => {
              e.preventDefault();
              setAnchorEl(false);
            }}
            aria-owns={open ? 'menu-list-grow' : undefined}
            aria-haspopup="true"
            style={{
              marginRight: '0.5rem',
            }}
          >
            <div className={classes.cbadgeContainer}>
              <img
                className="k8s-image"
                src={
                  connectionMetadataState &&
                  connectionMetadataState[CONNECTION_KINDS.KUBERNETES]?.icon
                    ? `/${connectionMetadataState[CONNECTION_KINDS.KUBERNETES]?.icon}`
                    : '/static/img/kubernetes.svg'
                }
                onError={(e) => {
                  e.target.src = '/static/img/kubernetes.svg';
                }}
                width="24px"
                height="24px"
                style={{ objectFit: 'contain' }}
              />
              <div className={classes.cbadge}>{contexts?.total_count || 0}</div>
            </div>
          </IconButton>
        </CanShow>

        <Slide
          direction="down"
          style={styleSlider}
          timeout={400}
          in={open}
          mountOnEnter
          unmountOnExit
        >
          <div>
            <CanShow Key={keys.VIEW_ALL_KUBERNETES_CLUSTERS} invert_action={['hide']}>
              <ClickAwayListener
                onClickAway={(e) => {
                  if (
                    typeof e.target.className == 'string' &&
                    !e.target.className?.includes('cbadge') &&
                    e.target?.className != 'k8s-image' &&
                    !e.target.className.includes('k8s-icon-button')
                  ) {
                    setAnchorEl(false);
                    setShowFullContextMenu(false);
                  }
                }}
              >
                <Paper className={classes.cMenuContainer}>
                  <div>
                    <TextField
                      id="search-ctx"
                      label="Search"
                      size="small"
                      variant="outlined"
                      onChange={(ev) => searchContexts(ev.target.value)}
                      style={{
                        width: '100%',
                        backgroundColor: 'rgba(102, 102, 102, 0.12)',
                        margin: '1px 0px',
                      }}
                      InputProps={{
                        endAdornment: <Search className={classes.searchIcon} style={iconMedium} />,
                      }}
                    />
                  </div>
                  <div>
                    {contexts?.total_count ? (
                      <>
                        <div
                          style={{
                            display: 'flex',
                            justifyContent: 'space-between',
                            alignItems: 'center',
                          }}
                        >
                          <div>
                            <UsesSistent>
                              <Checkbox
                                checked={activeContexts.includes('all')}
                                onChange={() =>
                                  activeContexts.includes('all')
                                    ? setActiveContexts([])
                                    : setActiveContexts('all')
                                }
                                color="primary"
                              />
                            </UsesSistent>
                            <span style={{ fontWeight: 'bolder' }}>select all</span>
                          </div>
                          <CustomTooltip title="Configure Connections">
                            <div>
                              <IconButton
                                size="small"
                                onClick={() => setIsConnectionOpenModal(true)}
                              >
                                <Edit style={{ ...iconSmall }} />
                              </IconButton>
                            </div>
                          </CustomTooltip>
                        </div>
                      </>
                    ) : (
                      <Link href="/management/connections">
                        <Button
                          type="submit"
                          variant="contained"
                          color="primary"
                          size="large"
                          style={{ margin: '0.5rem 0.5rem', whiteSpace: 'nowrap' }}
                        >
                          <AddIcon className={classes.AddIcon} style={iconMedium} />
                          Connect Clusters
                        </Button>
                      </Link>
                    )}
                    {contexts?.contexts?.map((ctx) => {
                      return (
                        <K8sContextConnectionChip
                          key={ctx.id}
                          classes={classes}
                          ctx={ctx}
                          selectable
                          onDelete={handleKubernetesDelete}
                          selected={activeContexts.includes(ctx.id)}
                          onSelectChange={() => setActiveContexts(ctx.id)}
                          meshsyncControllerState={meshsyncControllerState}
                          connectionMetadataState={connectionMetadataState}
                        />
                      );
                    })}
                    {contexts?.contexts?.length > 0 && (
                      <Box className={classes.mesherySettingsEnvButtons}>
                        <MesherySettingsEnvButtons />
                      </Box>
                    )}
                  </div>
                </Paper>
              </ClickAwayListener>
            </CanShow>
          </div>
        </Slide>
      </div>
      <PromptComponent ref={deleteCtxtRef} />
      <ConnectionModal
        isOpenModal={isConnectionOpenModal}
        setIsOpenModal={setIsConnectionOpenModal}
        meshsyncControllerState={meshsyncControllerState}
        connectionMetadataState={connectionMetadataState}
      />
    </>
  );
}

class Header extends React.PureComponent {
  constructor(props) {
    super(props);
    this.state = {
      /** @type {CapabilityRegistryClass} */
      capabilityregistryObj: null,
      collaboratorExt: null,
    };
  }
  componentDidMount() {
    dataFetch(
      '/api/provider/capabilities',
      {
        method: 'GET',
        credentials: 'include',
      },
      (result) => {
        if (result) {
          const capabilitiesRegistryObj = new CapabilitiesRegistry(result);

          this.setState({
            collaboratorExt: ExtensionPointSchemaValidator('collaborator')(
              result?.extensions?.collaborator,
            ),
            capabilityregistryObj: capabilitiesRegistryObj,
          });
          this.props.updateCapabilities({ capabilitiesRegistry: result });
        }
      },
      (err) => console.error(err),
    );
    this._isMounted = true;
  }
  componentWillUnmount = () => {
    this._isMounted = false;
  };

  render() {
    const { classes, title, onDrawerToggle, isBeta, onDrawerCollapse, abilityUpdated } = this.props;
    const loaderType = 'circular';

    return (
      <NoSsr>
        <React.Fragment>
          <AppBar
            id="top-navigation-bar"
            color="primary"
            position="sticky"
            // elevation={1}
            className={onDrawerCollapse ? classes.appBarOnDrawerClosed : classes.appBarOnDrawerOpen}
          >
            <Toolbar
              className={
                onDrawerCollapse ? classes.toolbarOnDrawerClosed : classes.toolbarOnDrawerOpen
              }
            >
              <Grid container alignItems="center">
                <Hidden smUp>
                  <Grid item style={{ display: 'none' }}>
                    <IconButton
                      color="inherit"
                      aria-label="Open drawer"
                      onClick={onDrawerToggle}
                      className={classes.menuButton}
                    >
                      <MenuIcon className={classes.headerIcons} style={iconMedium} />
                    </IconButton>
                  </Grid>
                </Hidden>
                <Grid item xs container alignItems="center" className={classes.pageTitleWrapper}>
                  {/* Extension Point for   Logo */}
                  <div
                    id="nav-header-logo"
                    style={{
                      height: '100%',
                      display: 'flex',
                      alignItems: 'center',
                      minWidth: '34px',
                      justifyContent: 'center',
                    }}
                  ></div>
                  <SpaceSwitcher title={title} isBeta={isBeta} />
                </Grid>
                <Grid item className={classes.userContainer} style={{ position: 'relative' }}>
                  {/* According to the capabilities load the component */}
                  {this.state.collaboratorExt && (
                    <ExtensionSandbox
                      type="collaborator"
                      Extension={(url) => RemoteComponent({ url, loaderType })}
                    />
                  )}
                  <div className={classes.userSpan} style={{ position: 'relative' }}>
                    <K8sContextMenu
                      classes={classes}
                      contexts={this.props.contexts}
                      activeContexts={this.props.activeContexts}
                      setActiveContexts={this.props.setActiveContexts}
                      searchContexts={this.props.searchContexts}
                      runningStatus={{
                        operatorStatus: this.props.operatorState,
                        meshSyncStatus: this.props.meshSyncState,
                      }}
                      updateK8SConfig={this.props.updateK8SConfig}
                      updateProgress={this.props.updateProgress}
                    />
                  </div>

                  <div data-testid="settings-button" aria-describedby={abilityUpdated}>
                    <CanShow Key={keys.VIEW_SETTINGS}>
                      <IconButton onClick={() => Router.push('/settings')} color="inherit">
                        <OutlinedSettingsIcon
                          className={
                            classes.headerIcons +
                            ' ' +
                            (title === 'Settings' ? classes.itemActiveItem : '')
                          }
                          style={iconMedium}
                        />
                      </IconButton>
                    </CanShow>
                  </div>

                  <div data-testid="notification-button">
                    <NotificationDrawerButton />
                  </div>

                  <span className={classes.userSpan}>
                    <User
                      classes={classes}
                      color="inherit"
                      iconButtonClassName={classes.iconButtonAvatar}
                      avatarClassName={classes.avatar}
                      updateExtensionType={this.props.updateExtensionType}
                    />
                  </span>
                  <span className={classes.userSpan}>
                    <HeaderMenu
                      classes={classes}
                      color="inherit"
                      iconButtonClassName={classes.iconButtonAvatar}
                      avatarClassName={classes.avatar}
                      updateExtensionType={this.props.updateExtensionType}
                    />
                  </span>
                </Grid>
              </Grid>
            </Toolbar>
          </AppBar>
        </React.Fragment>
      </NoSsr>
    );
  }
}

Header.propTypes = {
  classes: PropTypes.object.isRequired,
  onDrawerToggle: PropTypes.func.isRequired,
};

const mapStateToProps = (state) => {
  return {
    title: state.get('page').get('title'),
    isBeta: state.get('page').get('isBeta'),
    selectedK8sContexts: state.get('selectedK8sContexts'),
    k8sconfig: state.get('k8sConfig'),
    operatorState: state.get('operatorState'),
    meshSyncState: state.get('meshSyncState'),
    capabilitiesRegistry: state.get('capabilitiesRegistry'),
  };
};

const mapDispatchToProps = (dispatch) => ({
  updateK8SConfig: bindActionCreators(updateK8SConfig, dispatch),
  updateProgress: bindActionCreators(updateProgress, dispatch),
  updateCapabilities: bindActionCreators(updateCapabilities, dispatch),
});

export default withStyles(styles)(connect(mapStateToProps, mapDispatchToProps)(withNotify(Header)));<|MERGE_RESOLUTION|>--- conflicted
+++ resolved
@@ -257,7 +257,6 @@
   return (
     <div id={ctx.id} className={classes.chip}>
       <CustomTextTooltip
-<<<<<<< HEAD
         placement="left-end"
         leaveDelay={200}
         interactive={true}
@@ -265,12 +264,9 @@
         Operator: ${formatToTitleCase(operatorState)},
         MeshSync: ${formatToTitleCase(meshSyncState)},
         Broker: ${formatToTitleCase(natsState)}`}
-=======
-        disableInteractive
         title={`Server: ${ctx.server},  Operator: ${formatToTitleCase(
           operatorState,
         )}, MeshSync: ${formatToTitleCase(meshSyncState)}, Broker: ${formatToTitleCase(natsState)}`}
->>>>>>> 82cc4db4
       >
         <div
           style={{
