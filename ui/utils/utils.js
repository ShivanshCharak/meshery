--- conflicted
+++ resolved
@@ -379,37 +379,6 @@
     return null;
   }
 };
-<<<<<<< HEAD
-
-export const encodeDesignFile = (designJson) => {
-  try {
-    return jsyaml.dump(designJson);
-  } catch (e) {
-    console.error('Error encoding design file', e);
-    return null;
-  }
-};
-
-/**
- * Process the design data to extract the components and design version
- * @param {object} design - The design file of format design schema v1beta1
- */
-export const processDesign = (design) => {
-  if (design.schemaVersion != 'designs.meshery.io/v1beta1') {
-    console.error('Invalid design schema version', design);
-    return {
-      configurableComponents: [],
-      annotationComponents: [],
-      components: [],
-      designJson: {
-        name: '',
-        components: [],
-      },
-    };
-  }
-
-  const isAnnotation = (component) => component?.metadata?.isAnnotation;
-=======
 
 export const encodeDesignFile = (designJson) => {
   try {
@@ -440,8 +409,6 @@
   }
 
   const isAnnotation = (component) => component?.metadata?.isAnnotation;
-
->>>>>>> cba047be
   const components = design.components;
   const configurableComponents = components.filter(_.negate(isAnnotation));
   const annotationComponents = components.filter(isAnnotation);
