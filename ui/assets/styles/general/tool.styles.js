import { makeStyles } from '@material-ui/core/styles';

const useStyles = makeStyles((theme) => ({
  toolWrapper: {
    marginBottom: '3rem',
    display: 'flex',
    justifyContent: 'space-between',
    backgroundColor:
      theme.palette.type === 'dark'
        ? theme.palette.secondary.toolbarBg2
        : theme.palette.secondary.toolbarBg1,
    boxShadow: ' 0px 2px 4px -1px rgba(0,0,0,0.2)',
    height: '4rem',
    padding: '0.68rem',
    borderRadius: '0.5rem',
    position: 'relative',
    // zIndex: '0',
    // marginBottom: '0.5rem',
    // marginTop: '1rem',
    // transition: 'all 1s',
  },
  meshModelToolbar: {
    display: 'flex',
    justifyContent: 'space-between',
    backgroundColor:
      theme.palette.type === 'dark'
        ? theme.palette.secondary.toolbarBg2
        : theme.palette.secondary.toolbarBg1,
    boxShadow: ' 0px 2px 4px -1px rgba(0,0,0,0.2)',
    height: '0rem',
    padding: '0rem',
    borderRadius: '0.5rem',
    position: 'relative',
    zIndex: '0',
    marginBottom: '0.5rem',
    marginTop: '1rem',
    transition: 'all 1s',
  },
  toolWrapperAnimate: {
    height: '4rem',
    zIndex: '125',
    padding: '0.68rem',
  },
  mainContainer: {
    backgroundColor:
      theme.palette.type === 'dark'
        ? theme.palette.secondary.toolbarBg2
        : theme.palette.secondary.toolbarBg1,
    height: '25rem',
    borderRadius: '1rem',
    display: 'flex',
    position: 'relative',
    marginTop: '1rem',
    transition: 'all 1s',
  },
  mainContainerAnimate: {
    height: '36rem',
  },
  innerContainer: {
    display: 'flex',
    flexDirection: 'row',
    position: 'absolute',
    top: '50%',
    left: '50%',
    transform: 'translate(-50%, -50%)',
    transition: 'all 1s',
  },
  innerContainerAnimate: {
    width: '100%',
    top: '0%',
    paddingLeft: '2rem',
    transform: 'translate(0%, 0%)',
    borderRadius: '6px 6px 0px 0px',
    left: '0%',
    backgroundColor: theme.palette.secondary.tabContainer,
  },
  tabs: {
    backgroundColor:
      theme.palette.type === 'dark'
        ? theme.palette.secondary.toolbarBg2
        : theme.palette.secondary.toolbarBg1,
  },
  treeWrapper: {
    backgroundColor:
      theme.palette.type === 'dark'
        ? theme.palette.secondary.toolbarBg2
        : theme.palette.secondary.toolbarBg1,
    display: 'flex',
    flexDirection: 'row',
    width: '100%',
    position: 'absolute',
    top: '3.7rem',
    opacity: '0',
    transition: 'all 1s',
  },
  treeWrapperAnimate: {
    opacity: '1',
  },
  cardbg: {
    backgroundColor: 'white'
  },
  cardStyle: {
    background: theme.palette.secondary.card,
    color: 'white',
    height: '10rem',
    width: '13rem',
    display: 'flex',
    justifyContent: 'center',
    alignItems: 'center',
    marginRight: '1rem',
    flexDirection: 'column',
    cursor: 'pointer',
    transition: 'all 1s',
  },
  cardStyleAnimate: {
    marginTop: '0.7rem',
    height: '3rem',
    flexDirection: 'row-reverse',
    borderRadius: '8px 8px 0px 0px',
    paddingTop: '0.2rem',
    backgroundColor: theme.palette.secondary.tabCard,
  },
  overviewTab: {
    background: theme.palette.secondary.card,
    color: 'white',
    height: '10rem',
    width: '0rem',
    display: 'flex',
    justifyContent: 'center',
    alignItems: 'center',
    marginRight: '1rem',
    flexDirection: 'column',
    cursor: 'pointer',
    visibility: 'hidden',
    opacity: '0',
    transition: 'all 1s',
  },
  overviewTabAnimate: {
    marginTop: '0.7rem',
    height: '3rem',
    width: '13rem',
    opacity: '1',
    backgroundColor: '#677a84',
    flexDirection: 'row-reverse',
    borderRadius: '8px 8px 0px 0px',
    visibility: 'visible',
    paddingTop: '0.2rem',
  },
  detailsContainer: {
    height: '30rem',
    width: '50%',
    margin: '1rem',
    backgroundColor: theme.palette.secondary.detailsContainer,
    borderRadius: '6px',
    padding: '2.5rem',
    overflowY: 'auto',
    boxShadow: 'inset 0 0 6px 2px rgba(0, 0, 0,0.4)',
  },
  emptyDetailsContainer: {
    height: '30rem',
    width: '50%',
    margin: '1rem',
    backgroundColor: theme.palette.secondary.detailsContainer,
    borderRadius: '6px',
    padding: '2.5rem',
    overflowY: 'auto',
    boxShadow: 'inset 0 0 6px 2px rgba(0, 0, 0,0.4)',
    display: 'flex',
    justifyContent: 'center',
    alignItems: 'center',
  },
  activeTab: {
    backgroundColor:
      theme.palette.type === 'dark'
        ? theme.palette.secondary.toolbarBg2
        : theme.palette.secondary.toolbarBg1,
    color: theme.palette.secondary.text
  },
  line: {
<<<<<<< HEAD
    borderLeft: `1px dashed ${theme.palette.secondary.text}`
=======
    borderLeft: `1px solid ${theme.palette.secondary.text}`
>>>>>>> d8637833
  }
  // Define other styles as needed
}));

export default useStyles;<|MERGE_RESOLUTION|>--- conflicted
+++ resolved
@@ -177,11 +177,8 @@
     color: theme.palette.secondary.text
   },
   line: {
-<<<<<<< HEAD
     borderLeft: `1px dashed ${theme.palette.secondary.text}`
-=======
-    borderLeft: `1px solid ${theme.palette.secondary.text}`
->>>>>>> d8637833
+
   }
   // Define other styles as needed
 }));
