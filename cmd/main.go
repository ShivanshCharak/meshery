package main

import (
	"context"
	"fmt"
	"net/http"
	"net/url"
	"os"
	"os/signal"
	"path"
	"time"

	"github.com/layer5io/meshery/handlers"
	"github.com/layer5io/meshery/helpers"
	"github.com/layer5io/meshery/internal/graphql"
	"github.com/layer5io/meshery/internal/store"
	"github.com/layer5io/meshery/models"
	"github.com/layer5io/meshery/models/pattern"
	"github.com/layer5io/meshery/router"
	"github.com/layer5io/meshkit/broker"
	"github.com/layer5io/meshkit/database"
	"github.com/layer5io/meshkit/logger"
	mesherykube "github.com/layer5io/meshkit/utils/kubernetes"
	meshsyncmodel "github.com/layer5io/meshsync/pkg/model"
	"github.com/spf13/viper"

	"github.com/sirupsen/logrus"

	"github.com/vmihailenco/taskq/v3"
	"github.com/vmihailenco/taskq/v3/memqueue"
)

var (
	globalTokenForAnonymousResults string
	version                        = "Not Set"
	commitsha                      = "Not Set"
	releasechannel                 = "Not Set"
)

const (
	// DefaultProviderURL is the provider url for the "none" provider
	DefaultProviderURL = "https://meshery.layer5.io"
)

func main() {
	if globalTokenForAnonymousResults != "" {
		models.GlobalTokenForAnonymousResults = globalTokenForAnonymousResults
	}

	// Initialize Logger instance
	log, err := logger.New("meshery", logger.Options{
		Format: logger.SyslogLogFormat,
	})
	if err != nil {
		logrus.Error(err)
		os.Exit(1)
	}

	// operatingSystem, err := exec.Command("uname", "-s").Output()
	// if err != nil {
	// 	logrus.Error(err)
	// }

	ctx := context.Background()

	viper.AutomaticEnv()

	viper.SetDefault("PORT", 8080)
	viper.SetDefault("ADAPTER_URLS", "")
	viper.SetDefault("BUILD", version)
	viper.SetDefault("OS", "meshery")
	viper.SetDefault("COMMITSHA", commitsha)
	viper.SetDefault("RELEASE_CHANNEL", releasechannel)

	store.Initialize()

	// Register local OAM traits and workloads
	if err := pattern.RegisterMesheryOAMTraits(); err != nil {
		logrus.Error(err)
	}
	if err := pattern.RegisterMesheryOAMWorkloads(); err != nil {
		logrus.Error(err)
	}
	logrus.Info("Registered Meshery local Capabilities")

	// Get the channel
	logrus.Info("Meshery server current channel: ", releasechannel)

	home, err := os.UserHomeDir()
	if viper.GetString("USER_DATA_FOLDER") == "" {
		if err != nil {
			logrus.Fatalf("unable to retrieve the user's home directory: %v", err)
		}
		viper.SetDefault("USER_DATA_FOLDER", path.Join(home, ".meshery", "config"))
	}
	logrus.Infof("Using '%s' to store user data", viper.GetString("USER_DATA_FOLDER"))

	if viper.GetString("KUBECONFIG_FOLDER") == "" {
		if err != nil {
			logrus.Fatalf("unable to retrieve the user's home directory: %v", err)
		}
		viper.SetDefault("KUBECONFIG_FOLDER", path.Join(home, ".kube"))
	}
	logrus.Infof("Using '%s' as the folder to look for kubeconfig file", viper.GetString("KUBECONFIG_FOLDER"))

	if viper.GetBool("DEBUG") {
		logrus.SetLevel(logrus.DebugLevel)
	}
	logrus.Infof("Log level: %s", logrus.GetLevel())

	adapterURLs := viper.GetStringSlice("ADAPTER_URLS")

	adapterTracker := helpers.NewAdaptersTracker(adapterURLs)
	queryTracker := helpers.NewUUIDQueryTracker()

	// Uncomment line below to generate a new UUID and force the user to login every time Meshery is started.
	// fileSessionStore := sessions.NewFilesystemStore("", []byte(uuid.NewV4().Bytes()))
	// fileSessionStore := sessions.NewFilesystemStore("", []byte("Meshery"))
	// fileSessionStore.MaxLength(0)

	QueueFactory := memqueue.NewFactory()
	mainQueue := QueueFactory.RegisterQueue(&taskq.QueueOptions{
		Name: "loadTestReporterQueue",
	})

	provs := map[string]models.Provider{}

	preferencePersister, err := models.NewMapPreferencePersister()
	if err != nil {
		logrus.Fatal(err)
	}
	defer preferencePersister.ClosePersister()

	smiResultPersister, err := models.NewBitCaskSmiResultsPersister(viper.GetString("USER_DATA_FOLDER"))
	if err != nil {
		logrus.Fatal(err)
	}
	defer smiResultPersister.CloseResultPersister()

	testConfigPersister, err := models.NewBitCaskTestProfilesPersister(viper.GetString("USER_DATA_FOLDER"))
	if err != nil {
		logrus.Fatal(err)
	}
	defer testConfigPersister.CloseTestConfigsPersister()

	dbHandler, err := database.New(database.Options{
		Filename: fmt.Sprintf("%s/mesherydb.sql", viper.GetString("USER_DATA_FOLDER")),
		Engine:   database.SQLITE,
		Logger:   log,
	})
	if err != nil {
		logrus.Fatal(err)
	}

	kubeclient := mesherykube.Client{}
	meshsyncCh := make(chan struct{})
	var brokerConn broker.Handler

	err = dbHandler.AutoMigrate(
		meshsyncmodel.KeyValue{},
		meshsyncmodel.Object{},
		models.PerformanceProfile{},
		models.MesheryResult{},
		models.MesheryPattern{},
		models.MesheryFilter{},
<<<<<<< HEAD
		models.PatternResource{},
=======
		models.MesheryApplication{},
>>>>>>> ad5d9a7c
	)
	if err != nil {
		logrus.Fatal(err)
	}

	lProv := &models.DefaultLocalProvider{
<<<<<<< HEAD
		ProviderBaseURL:                 DefaultProviderURL,
		MapPreferencePersister:          preferencePersister,
		ResultPersister:                 &models.MesheryResultsPersister{DB: &dbHandler},
		SmiResultPersister:              smiResultPersister,
		TestProfilesPersister:           testConfigPersister,
		PerformanceProfilesPersister:    &models.PerformanceProfilePersister{DB: &dbHandler},
		MesheryPatternPersister:         &models.MesheryPatternPersister{DB: &dbHandler},
		MesheryFilterPersister:          &models.MesheryFilterPersister{DB: &dbHandler},
		MesheryPatternResourcePersister: &models.PatternResourcePersister{DB: &dbHandler},
		GenericPersister:                dbHandler,
=======
		ProviderBaseURL:              DefaultProviderURL,
		MapPreferencePersister:       preferencePersister,
		ResultPersister:              &models.MesheryResultsPersister{DB: &dbHandler},
		SmiResultPersister:           smiResultPersister,
		TestProfilesPersister:        testConfigPersister,
		PerformanceProfilesPersister: &models.PerformanceProfilePersister{DB: &dbHandler},
		MesheryPatternPersister:      &models.MesheryPatternPersister{DB: &dbHandler},
		MesheryFilterPersister:       &models.MesheryFilterPersister{DB: &dbHandler},
		MesheryApplicationPersister:  &models.MesheryApplicationPersister{DB: &dbHandler},
		GenericPersister:             dbHandler,
>>>>>>> ad5d9a7c
		GraphqlHandler: graphql.New(graphql.Options{
			Logger:          log,
			DBHandler:       &dbHandler,
			KubeClient:      &kubeclient,
			MeshSyncChannel: meshsyncCh,
			BrokerConn:      brokerConn,
		}),
		GraphqlPlayground: graphql.NewPlayground(graphql.Options{
			URL: "/api/system/graphql/query",
		}),
	}
	lProv.Initialize()
	provs[lProv.Name()] = lProv

	cPreferencePersister, err := models.NewBitCaskPreferencePersister(viper.GetString("USER_DATA_FOLDER"))
	if err != nil {
		logrus.Fatal(err)
	}
	defer preferencePersister.ClosePersister()

	RemoteProviderURLs := viper.GetStringSlice("PROVIDER_BASE_URLS")
	for _, providerurl := range RemoteProviderURLs {
		parsedURL, err := url.Parse(providerurl)
		if err != nil {
			logrus.Error(providerurl, "is invalid url skipping provider")
			continue
		}
		cp := &models.RemoteProvider{
			RemoteProviderURL:          parsedURL.String(),
			RefCookieName:              parsedURL.Host + "_ref",
			SessionName:                parsedURL.Host,
			TokenStore:                 make(map[string]string),
			LoginCookieDuration:        1 * time.Hour,
			BitCaskPreferencePersister: cPreferencePersister,
			ProviderVersion:            "v0.3.14",
			SmiResultPersister:         smiResultPersister,
			GenericPersister:           dbHandler,
			GraphqlHandler: graphql.New(graphql.Options{
				Logger:          log,
				DBHandler:       &dbHandler,
				KubeClient:      &kubeclient,
				MeshSyncChannel: meshsyncCh,
				BrokerConn:      brokerConn,
			}),
			GraphqlPlayground: graphql.NewPlayground(graphql.Options{
				URL: "/api/system/graphql/query",
			}),
		}

		cp.Initialize()

		cp.SyncPreferences()
		defer cp.StopSyncPreferences()
		provs[cp.Name()] = cp
	}

	h := handlers.NewHandlerInstance(&models.HandlerConfig{
		Providers:              provs,
		ProviderCookieName:     "meshery-provider",
		ProviderCookieDuration: 30 * 24 * time.Hour,

		AdapterTracker: adapterTracker,
		QueryTracker:   queryTracker,

		Queue: mainQueue,

		KubeConfigFolder: viper.GetString("KUBECONFIG_FOLDER"),

		GrafanaClient:         models.NewGrafanaClient(),
		GrafanaClientForQuery: models.NewGrafanaClientWithHTTPClient(&http.Client{Timeout: time.Second}),

		PrometheusClient:         models.NewPrometheusClient(),
		PrometheusClientForQuery: models.NewPrometheusClientWithHTTPClient(&http.Client{Timeout: time.Second}),
	}, &kubeclient, meshsyncCh, log, brokerConn)

	port := viper.GetInt("PORT")
	r := router.NewRouter(ctx, h, port)

	c := make(chan os.Signal, 1)
	signal.Notify(c, os.Interrupt)

	go func() {
		logrus.Infof("Starting Server listening on :%d", port)
		if err := r.Run(); err != nil {
			logrus.Fatalf("ListenAndServe Error: %v", err)
		}
	}()
	<-c
	logrus.Info("Shutting down Meshery")
}<|MERGE_RESOLUTION|>--- conflicted
+++ resolved
@@ -163,18 +163,14 @@
 		models.MesheryResult{},
 		models.MesheryPattern{},
 		models.MesheryFilter{},
-<<<<<<< HEAD
 		models.PatternResource{},
-=======
 		models.MesheryApplication{},
->>>>>>> ad5d9a7c
 	)
 	if err != nil {
 		logrus.Fatal(err)
 	}
 
 	lProv := &models.DefaultLocalProvider{
-<<<<<<< HEAD
 		ProviderBaseURL:                 DefaultProviderURL,
 		MapPreferencePersister:          preferencePersister,
 		ResultPersister:                 &models.MesheryResultsPersister{DB: &dbHandler},
@@ -183,20 +179,9 @@
 		PerformanceProfilesPersister:    &models.PerformanceProfilePersister{DB: &dbHandler},
 		MesheryPatternPersister:         &models.MesheryPatternPersister{DB: &dbHandler},
 		MesheryFilterPersister:          &models.MesheryFilterPersister{DB: &dbHandler},
+		MesheryApplicationPersister:     &models.MesheryApplicationPersister{DB: &dbHandler},
 		MesheryPatternResourcePersister: &models.PatternResourcePersister{DB: &dbHandler},
 		GenericPersister:                dbHandler,
-=======
-		ProviderBaseURL:              DefaultProviderURL,
-		MapPreferencePersister:       preferencePersister,
-		ResultPersister:              &models.MesheryResultsPersister{DB: &dbHandler},
-		SmiResultPersister:           smiResultPersister,
-		TestProfilesPersister:        testConfigPersister,
-		PerformanceProfilesPersister: &models.PerformanceProfilePersister{DB: &dbHandler},
-		MesheryPatternPersister:      &models.MesheryPatternPersister{DB: &dbHandler},
-		MesheryFilterPersister:       &models.MesheryFilterPersister{DB: &dbHandler},
-		MesheryApplicationPersister:  &models.MesheryApplicationPersister{DB: &dbHandler},
-		GenericPersister:             dbHandler,
->>>>>>> ad5d9a7c
 		GraphqlHandler: graphql.New(graphql.Options{
 			Logger:          log,
 			DBHandler:       &dbHandler,
