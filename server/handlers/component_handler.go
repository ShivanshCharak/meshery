package handlers

import (
	"encoding/json"
	"fmt"
	"io"
	"net/http"
<<<<<<< HEAD
=======
	"os"
	"path/filepath"
	"strconv"
	"strings"
>>>>>>> b7e347ce

	"github.com/gofrs/uuid"
	"github.com/gorilla/mux"
	"github.com/layer5io/meshery/server/helpers"
	"github.com/layer5io/meshery/server/helpers/utils"
	"github.com/layer5io/meshery/server/models"
	"github.com/layer5io/meshery/server/models/pattern/core"

	"github.com/layer5io/meshkit/models/events"
	"github.com/layer5io/meshkit/models/meshmodel/core/v1alpha2"
	"github.com/layer5io/meshkit/models/meshmodel/core/v1beta1"
	"github.com/layer5io/meshkit/models/meshmodel/entity"
	"github.com/layer5io/meshkit/models/meshmodel/registry"
	meshkitutils "github.com/layer5io/meshkit/utils"

	regv1beta1 "github.com/layer5io/meshkit/models/meshmodel/registry/v1beta1"
)

/**Meshmodel endpoints **/
const DefaultPageSizeForMeshModelComponents = 25

// swagger:route GET /api/meshmodels/categories/{category}/models GetMeshmodelModelsByCategories idGetMeshmodelModelsByCategories
//
// Handle GET request for getting all meshmodel models for a given category. The component type/model name should be lowercase like "kubernetes", "istio"
//
// ```?version={version}``` If version is unspecified then all models are returned
//
// ```?order={field}``` orders on the passed field
//
// ```?search={modelname}``` If search is non empty then a greedy search is performed
//
// ```?sort={[asc/desc]}``` Default behavior is asc
//
// ```?page={page-number}``` Default page number is 1
//
// ```?pagesize={pagesize}``` Default pagesize is 25. To return all results: ```pagesize=all```
// ```?annotations={["true"/"false"/]}``` When this query parameter is "true", only models with the "isAnnotation" property set to true are returned. When  this query parameter is "false", all models except those considered to be annotation models are returned. Any other value of the query parameter results in both annoations as well as non-annotation models being returned.
// responses:
// ```?annotations={["true"/"false"/]}``` If "true" models having "isAnnotation" property as true are "only" returned, If false all models except "annotations" are returned. Any other value of the query parameter results in both annoations as well as non-annotation models being returned.
//
//	200: []meshmodelModelsDuplicateResponseWrapper
func (h *Handler) GetMeshmodelModelsByCategories(rw http.ResponseWriter, r *http.Request) {
	rw.Header().Add("Content-Type", "application/json")
	enc := json.NewEncoder(rw)
	cat := mux.Vars(r)["category"]
	queryParams := r.URL.Query()
	page, offset, limit, search, order, sort, _ := getPaginationParams(r)
	returnAnnotationComp := queryParams.Get("annotations")

	filter := &regv1beta1.ModelFilter{
		Category:    cat,
		Version:     queryParams.Get("version"),
		Limit:       limit,
		Offset:      offset,
		OrderOn:     order,
		Sort:        sort,
		Annotations: returnAnnotationComp,
	}
	if search != "" {
		filter.Greedy = true
		filter.DisplayName = search
	}
	entities, count, _, _ := h.registryManager.GetEntities(filter)
	var modelDefs []v1beta1.Model
	for _, model := range entities {
		model, ok := model.(*v1beta1.Model)
		if ok {
			modelDefs = append(modelDefs, *model)
		}
	}

	var pgSize int64
	if limit == 0 {
		pgSize = count
	} else {
		pgSize = int64(limit)
	}

	res := models.MeshmodelsDuplicateAPIResponse{
		Page:     page,
		PageSize: int(pgSize),
		Count:    count,
		Models:   models.FindDuplicateModels(modelDefs),
	}

	if err := enc.Encode(res); err != nil {
		h.log.Error(ErrGetMeshModels(err)) //TODO: Add appropriate meshkit error
		http.Error(rw, ErrGetMeshModels(err).Error(), http.StatusInternalServerError)
	}
}

// swagger:route GET /api/meshmodels/categories/{category}/models/{model} GetMeshmodelModelsByCategoriesByModel idGetMeshmodelModelsByCategoriesByModel
//
// Handle GET request for getting all meshmodel models for a given category. The component type/model name should be lowercase like "kubernetes", "istio"
//
// ```?version={version}``` If version is unspecified then all models are returned
//
// ```?order={field}``` orders on the passed field
//
// ```?search={[true/false]}``` If search is true then a greedy search is performed
//
// ```?sort={[asc/desc]}``` Default behavior is asc
//
// ```?page={page-number}``` Default page number is 1
//
// ```?pagesize={pagesize}``` Default pagesize is 25. To return all results: ```pagesize=all```
// responses:
// ```?annotations={["true"/"false"/]}``` If "true" models having "isAnnotation" property as true are "only" returned, If false all models except "annotations" are returned. Any other value of the query parameter results in both annoations as well as non-annotation models being returned.
//
//	200: []meshmodelModelsDuplicateResponseWrapper
func (h *Handler) GetMeshmodelModelsByCategoriesByModel(rw http.ResponseWriter, r *http.Request) {
	rw.Header().Add("Content-Type", "application/json")
	enc := json.NewEncoder(rw)
	cat := mux.Vars(r)["category"]
	model := mux.Vars(r)["model"]
	queryParams := r.URL.Query()
	page, offset, limit, search, order, sort, _ := getPaginationParams(r)
	var greedy bool
	if search == "true" {
		greedy = true
	}
	returnAnnotationComp := queryParams.Get("annotations")

	entities, count, _, _ := h.registryManager.GetEntities(&regv1beta1.ModelFilter{
		Category:    cat,
		Name:        model,
		Version:     queryParams.Get("version"),
		Limit:       limit,
		Offset:      offset,
		Greedy:      greedy,
		OrderOn:     order,
		Sort:        sort,
		Annotations: returnAnnotationComp,
	})

	var modelDefs []v1beta1.Model
	for _, model := range entities {
		model, ok := model.(*v1beta1.Model)
		if ok {
			modelDefs = append(modelDefs, *model)
		}
	}

	var pgSize int64
	if limit == 0 {
		pgSize = count
	} else {
		pgSize = int64(limit)
	}

	res := models.MeshmodelsDuplicateAPIResponse{
		Page:     page,
		PageSize: int(pgSize),
		Count:    count,
		Models:   models.FindDuplicateModels(modelDefs),
	}

	if err := enc.Encode(res); err != nil {
		h.log.Error(ErrGetMeshModels(err)) //TODO: Add appropriate meshkit error
		http.Error(rw, ErrGetMeshModels(err).Error(), http.StatusInternalServerError)
	}
}

// swagger:route GET /api/meshmodels/models GetMeshmodelModels idGetMeshmodelModels
// Handle GET request for getting all meshmodel models
//
// # Returns a list of registered models across all categories
//
// ```?version={version}``` If version is unspecified then all models are returned
//
// ```?order={field}``` orders on the passed field
//
// ```?search={modelname}``` If search is non empty then a greedy search is performed
//
// ```?sort={[asc/desc]}``` Default behavior is asc
//
// ```?page={page-number}``` Default page number is 1
//
// ```?pagesize={pagesize}``` Default pagesize is 25. To return all results: ```pagesize=all```
// responses:
// ```?annotations={["true"/"false"/]}``` If "true" models having "isAnnotation" property as true are "only" returned, If false all models except "annotations" are returned. Any other value of the query parameter results in both annoations as well as non-annotation models being returned.
//
//	200: meshmodelModelsDuplicateResponseWrapper
func (h *Handler) GetMeshmodelModels(rw http.ResponseWriter, r *http.Request) {
	rw.Header().Add("Content-Type", "application/json")
	enc := json.NewEncoder(rw)
	queryParams := r.URL.Query()
	page, offset, limit, search, order, sort, _ := getPaginationParams(r)
	v := queryParams.Get("version")
	returnAnnotationComp := queryParams.Get("annotations")

	filter := &regv1beta1.ModelFilter{
		Registrant:  queryParams.Get("registrant"),
		Version:     v,
		Limit:       limit,
		Offset:      offset,
		OrderOn:     order,
		Sort:        sort,
		Annotations: returnAnnotationComp,

		Components:    queryParams.Get("components") == "true",
		Relationships: queryParams.Get("relationships") == "true",
		Status:        queryParams.Get("status"),
	}
	if search != "" {
		filter.DisplayName = search
		filter.Greedy = true
	}

	entities, count, _, _ := h.registryManager.GetEntities(filter)
	var modelDefs []v1beta1.Model
	for _, model := range entities {
		model, ok := model.(*v1beta1.Model)
		if ok {
			modelDefs = append(modelDefs, *model)
		}
	}
	var pgSize int64
	if limit == 0 {
		pgSize = count
	} else {
		pgSize = int64(limit)
	}

	res := models.MeshmodelsDuplicateAPIResponse{
		Page:     page,
		PageSize: int(pgSize),
		Count:    count,
		Models:   models.FindDuplicateModels(modelDefs),
	}

	if err := enc.Encode(res); err != nil {
		h.log.Error(ErrGetMeshModels(err)) //TODO: Add appropriate meshkit error
		http.Error(rw, ErrGetMeshModels(err).Error(), http.StatusInternalServerError)
	}
}

// swagger:route GET /api/meshmodels/models/{model} GetMeshmodelModelsByName idGetMeshmodelModelsByName
// Handle GET request for getting all meshmodel models. The component type/model name should be lowercase like "kubernetes", "istio"
//
// # Returns a list of registered models across all categories
//
// ```?version={version}``` If version is unspecified then all models are returned
//
// ```?order={field}``` orders on the passed field
//
// ```?search={[true/false]}``` If search is true then a greedy search is performed
//
// ```?sort={[asc/desc]}``` Default behavior is asc
//
// ```?page={page-number}``` Default page number is 1
//
// ```?pagesize={pagesize}``` Default pagesize is 25. To return all results: ```pagesize=all```
// responses:
// ```?annotations={["true"/"false"/]}``` If "true" models having "isAnnotation" property as true are "only" returned, If false all models except "annotations" are returned. Any other value of the query parameter results in both annoations as well as non-annotation models being returned.
//
//	200: []meshmodelModelsDuplicateResponseWrapper
func (h *Handler) GetMeshmodelModelsByName(rw http.ResponseWriter, r *http.Request) {
	rw.Header().Add("Content-Type", "application/json")
	enc := json.NewEncoder(rw)
	name := mux.Vars(r)["model"]
	queryParams := r.URL.Query()
	page, offset, limit, search, order, sort, _ := getPaginationParams(r)
	var greedy bool
	if search == "true" {
		greedy = true
	}
	v := queryParams.Get("version")
	returnAnnotationComp := queryParams.Get("annotations")
	entities, count, _, _ := h.registryManager.GetEntities(&regv1beta1.ModelFilter{
		Name:        name,
		Version:     v,
		Limit:       limit,
		Offset:      offset,
		Greedy:      greedy,
		OrderOn:     order,
		Sort:        sort,
		Annotations: returnAnnotationComp,

		Components:    queryParams.Get("components") == "true",
		Relationships: queryParams.Get("relationships") == "true",
	})

	var modelDefs []v1beta1.Model
	for _, model := range entities {
		model, ok := model.(*v1beta1.Model)
		if ok {
			modelDefs = append(modelDefs, *model)
		}
	}

	var pgSize int64
	if limit == 0 {
		pgSize = count
	} else {
		pgSize = int64(limit)
	}

	res := models.MeshmodelsDuplicateAPIResponse{
		Page:     page,
		PageSize: int(pgSize),
		Count:    count,
		Models:   models.FindDuplicateModels(modelDefs),
	}

	if err := enc.Encode(res); err != nil {
		h.log.Error(ErrGetMeshModels(err)) //TODO: Add appropriate meshkit error
		http.Error(rw, ErrGetMeshModels(err).Error(), http.StatusInternalServerError)
	}
}

// swagger:route GET /api/meshmodels/categories GetMeshmodelCategories idGetMeshmodelCategories
// Handle GET request for getting all meshmodel categories
//
// ```?order={field}``` orders on the passed field
//
// ```?sort={[asc/desc]}``` Default behavior is asc
//
// ```?search={categoryName}``` If search is non empty then a greedy search is performed
//
// ```?page={page-number}``` Default page number is 1
//
// ```?pagesize={pagesize}``` Default pagesize is 25. To return all results: ```pagesize=all```
// responses:
//
//	200: []meshmodelCategoriesResponseWrapper
func (h *Handler) GetMeshmodelCategories(rw http.ResponseWriter, r *http.Request) {
	rw.Header().Add("Content-Type", "application/json")
	enc := json.NewEncoder(rw)
	page, offset, limit, search, order, sort, _ := getPaginationParams(r)
	filter := &regv1beta1.CategoryFilter{
		Limit:   limit,
		Offset:  offset,
		OrderOn: order,
		Sort:    sort,
	}
	if search != "" {
		filter.Greedy = true
		filter.Name = search
	}

	categories, count, _, _ := h.registryManager.GetEntities(filter)

	var pgSize int64

	if limit == 0 {
		pgSize = count
	} else {
		pgSize = int64(limit)
	}

	res := models.MeshmodelCategoriesAPIResponse{
		Page:       page,
		PageSize:   int(pgSize),
		Count:      count,
		Categories: categories,
	}

	if err := enc.Encode(res); err != nil {
		h.log.Error(ErrGetMeshModels(err)) //TODO: Add appropriate meshkit error
		http.Error(rw, ErrGetMeshModels(err).Error(), http.StatusInternalServerError)
	}
}

// swagger:route GET /api/meshmodels/categories/{category} GetMeshmodelCategoriesByName idGetMeshmodelCategoriesByName
// Handle GET request for getting all meshmodel categories of a given name
//
// ```?order={field}``` orders on the passed field
//
// ```?sort={[asc/desc]}``` Default behavior is asc
//
// ```?page={page-number}``` Default page number is 1
//
// ```?pagesize={pagesize}``` Default pagesize is 25. To return all results: ```pagesize=all```
//
// ```?search={[true/false]}``` If search is true then a greedy search is performed
// responses:
//
//	200: []meshmodelCategoriesResponseWrapper
func (h *Handler) GetMeshmodelCategoriesByName(rw http.ResponseWriter, r *http.Request) {
	rw.Header().Add("Content-Type", "application/json")
	enc := json.NewEncoder(rw)
	page, offset, limit, search, order, sort, _ := getPaginationParams(r)
	name := mux.Vars(r)["category"]
	var greedy bool
	if search == "true" {
		greedy = true
	}
	categories, count, _, _ := h.registryManager.GetEntities(&regv1beta1.CategoryFilter{
		Name:    name,
		Limit:   limit,
		Greedy:  greedy,
		Offset:  offset,
		OrderOn: order,
		Sort:    sort,
	})

	var pgSize int64

	if limit == 0 {
		pgSize = count
	} else {
		pgSize = int64(limit)
	}

	res := models.MeshmodelCategoriesAPIResponse{
		Page:       page,
		PageSize:   int(pgSize),
		Count:      count,
		Categories: categories,
	}

	if err := enc.Encode(res); err != nil {
		h.log.Error(ErrGetMeshModels(err)) //TODO: Add appropriate meshkit error
		http.Error(rw, ErrGetMeshModels(err).Error(), http.StatusInternalServerError)
	}
}

// swagger:route GET /api/meshmodels/categories/{category}/models/{model}/components/{name} GetMeshmodelComponentsByNameByModelByCategory idGetMeshmodelComponentsByNameByModelByCategory
// Handle GET request for getting meshmodel components of a specific type by model and category.
//
// Example: ```/api/meshmodels/categories/Orchestration``` and Management/models/kubernetes/components/Namespace
// Components can be further filtered through query parameter
//
// ```?version={version}``` If version is unspecified then all model versions are returned
//
// ```?apiVersion={apiVersion}``` If apiVersion is unspecified then all components are returned
//
// ```?order={field}``` orders on the passed field
//
// ```?search={[true/false]}``` If search is true then a greedy search is performed
//
// ```?sort={[asc/desc]}``` Default behavior is asc
//
// ```?page={page-number}``` Default page number is 1
//
// ```?pagesize={pagesize}``` Default pagesize is 25. To return all results: ```pagesize=all```
//
// ```?annotations={["true"/"false"/]}``` If "true" components having "isAnnotation" property as true are "only" returned, If false all components except "annotations" are returned. Any other value of the query parameter results in both annoations as well as non-annotation components being returned.
// responses:
// 200: []meshmodelComponentsDuplicateResponseWrapper
func (h *Handler) GetMeshmodelComponentsByNameByModelByCategory(rw http.ResponseWriter, r *http.Request) {
	rw.Header().Add("Content-Type", "application/json")
	enc := json.NewEncoder(rw)
	page, offset, limit, search, order, sort, _ := getPaginationParams(r)
	name := mux.Vars(r)["name"]

	queryParams := r.URL.Query()
	var greedy bool
	if search == "true" {
		greedy = true
	}
	typ := mux.Vars(r)["model"]
	cat := mux.Vars(r)["category"]
	v := queryParams.Get("version")
	returnAnnotationComp := queryParams.Get("annotations")
	entities, count, _, _ := h.registryManager.GetEntities(&regv1beta1.ComponentFilter{
		Name:         name,
		CategoryName: cat,
		ModelName:    typ,
		APIVersion:   queryParams.Get("apiVersion"),
		Version:      v,
		Offset:       offset,
		Greedy:       greedy,
		Limit:        limit,
		OrderOn:      order,
		Sort:         sort,
		Annotations:  returnAnnotationComp,
	})

	comps := prettifyCompDefSchema(entities)

	var pgSize int64
	if limit == 0 {
		pgSize = count
	} else {
		pgSize = int64(limit)
	}

	response := models.MeshmodelComponentsDuplicateAPIResponse{
		Page:       page,
		PageSize:   int(pgSize),
		Count:      count,
		Components: models.FindDuplicateComponents(comps),
	}

	if err := enc.Encode(response); err != nil {
		h.log.Error(ErrGetMeshModels(err)) //TODO: Add appropriate meshkit error
		http.Error(rw, ErrGetMeshModels(err).Error(), http.StatusInternalServerError)
	}
}

// swagger:route GET /api/meshmodels/categories/{category}/components/{name} GetMeshmodelComponentsByNameByCategory idGetMeshmodelComponentsByNameByCategory
// Handle GET request for getting meshmodel components of a specific type category.
//
// Example: ```/api/meshmodels/categories/Orchestration``` and Management/components/Namespace
// Components can be further filtered through query parameter
//
// ```?model={model}``` If model is unspecified then all models are returned
//
// ```?version={version}``` If version is unspecified then all model versions are returned
//
// ```?apiVersion={apiVersion}``` If apiVersion is unspecified then all components are returned
//
// ```?order={field}``` orders on the passed field
//
// ```?search={[true/false]}``` If search is true then a greedy search is performed
//
// ```?sort={[asc/desc]}``` Default behavior is asc
//
// ```?page={page-number}``` Default page number is 1
//
// ```?pagesize={pagesize}``` Default pagesize is 25. To return all results: ```pagesize=all```
//
// ```?annotations={["true"/"false"/]}``` If "true" components having "isAnnotation" property as true are "only" returned, If false all components except "annotations" are returned. Any other value of the query parameter results in both annoations as well as non-annotation components being returned.
// responses:
//
//	200: []meshmodelComponentsDuplicateResponseWrapper
func (h *Handler) GetMeshmodelComponentsByNameByCategory(rw http.ResponseWriter, r *http.Request) {
	rw.Header().Add("Content-Type", "application/json")
	enc := json.NewEncoder(rw)
	page, offset, limit, search, order, sort, _ := getPaginationParams(r)
	name := mux.Vars(r)["name"]
	var greedy bool
	queryParams := r.URL.Query()
	if search == "true" {
		greedy = true
	}
	cat := mux.Vars(r)["category"]
	v := queryParams.Get("version")
	returnAnnotationComp := queryParams.Get("annotations")

	entities, count, _, _ := h.registryManager.GetEntities(&regv1beta1.ComponentFilter{
		Name:         name,
		ModelName:    queryParams.Get("model"),
		CategoryName: cat,
		APIVersion:   queryParams.Get("apiVersion"),
		Version:      v,
		Offset:       offset,
		Limit:        limit,
		Greedy:       greedy,
		OrderOn:      order,
		Sort:         sort,
		Annotations:  returnAnnotationComp,
	})
	comps := prettifyCompDefSchema(entities)

	var pgSize int64
	if limit == 0 {
		pgSize = count
	} else {
		pgSize = int64(limit)
	}

	response := models.MeshmodelComponentsDuplicateAPIResponse{
		Page:       page,
		PageSize:   int(pgSize),
		Count:      count,
		Components: models.FindDuplicateComponents(comps),
	}

	if err := enc.Encode(response); err != nil {
		h.log.Error(ErrGetMeshModels(err)) //TODO: Add appropriate meshkit error
		http.Error(rw, ErrGetMeshModels(err).Error(), http.StatusInternalServerError)
	}
}

// swagger:route GET /api/meshmodels/models/{model}/components/{name} GetMeshmodelComponentsByNameByModel idGetMeshmodelComponentsByNameByModel
// Handle GET request for getting meshmodel components of a specific  model.
//
// Example: ```/api/meshmodels/models/kubernetes/components/Namespace```
// Components can be further filtered through query parameter
//
// ```?version={version}``` If version is unspecified then all model versions are returned
//
// ```?apiVersion={apiVersion}``` If apiVersion is unspecified then all components are returned
//
// ```?order={field}``` orders on the passed field
//
// ```?sort={[asc/desc]}``` Default behavior is asc
//
// ```?search={[true/false]}``` If search is true then a greedy search is performed
//
// ```?page={page-number}``` Default page number is 1
//
// ```?pagesize={pagesize}``` Default pagesize is 25. To return all results: ```pagesize=all```
//
// ```?annotations={["true"/"false"/]}``` If "true" components having "isAnnotation" property as true are "only" returned, If false all components except "annotations" are returned. Any other value of the query parameter results in both annoations as well as non-annotation components being returned. returned.
// responses:
//
//	200: []meshmodelComponentsDuplicateResponseWrapper
func (h *Handler) GetMeshmodelComponentsByNameByModel(rw http.ResponseWriter, r *http.Request) {
	rw.Header().Add("Content-Type", "application/json")
	enc := json.NewEncoder(rw)
	page, offset, limit, search, order, sort, _ := getPaginationParams(r)
	name := mux.Vars(r)["name"]
	var greedy bool
	queryParams := r.URL.Query()

	if search == "true" {
		greedy = true
	}
	typ := mux.Vars(r)["model"]
	v := queryParams.Get("version")

	returnAnnotationComp := queryParams.Get("annotations")

	entities, count, _, _ := h.registryManager.GetEntities(&regv1beta1.ComponentFilter{
		Name:        name,
		ModelName:   typ,
		APIVersion:  queryParams.Get("apiVersion"),
		Version:     v,
		Offset:      offset,
		Greedy:      greedy,
		Limit:       limit,
		OrderOn:     order,
		Sort:        sort,
		Annotations: returnAnnotationComp,
	})
	comps := prettifyCompDefSchema(entities)

	var pgSize int64
	if limit == 0 {
		pgSize = count
	} else {
		pgSize = int64(limit)
	}

	response := models.MeshmodelComponentsDuplicateAPIResponse{
		Page:       page,
		PageSize:   int(pgSize),
		Count:      count,
		Components: models.FindDuplicateComponents(comps),
	}

	if err := enc.Encode(response); err != nil {
		h.log.Error(ErrGetMeshModels(err)) //TODO: Add appropriate meshkit error
		http.Error(rw, ErrGetMeshModels(err).Error(), http.StatusInternalServerError)
	}
}

// swagger:route GET /api/meshmodels/components/{name} GetAllMeshmodelComponentsByName idGetAllMeshmodelComponentsByName
// Handle GET request for getting meshmodel components of a specific type by name across all models and categories
//
// Example: ```/api/meshmodels/components/Namespace```
// Components can be further filtered through query parameter
//
// ```?model={model}``` If model is unspecified then all models are returned
//
// ```?version={version}``` If version is unspecified then all model versions are returned
//
// ```?apiVersion={apiVersion}``` If apiVersion is unspecified then all components are returned
//
// ```?order={field}``` orders on the passed field
//
// ```?sort={[asc/desc]}``` Default behavior is asc
//
// ```?trim={[true]}``` When trim is set to true, the underlying schemas are not returned for entities
//
// ```?search={[true/false]}``` If search is true then a greedy search is performed
//
// ```?page={page-number}``` Default page number is 1
//
// ```?pagesize={pagesize}``` Default pagesize is 25. To return all results: ```pagesize=all```
//
// ```?annotations={["true"/"false"/]}``` If "true" components having "isAnnotation" property as true are "only" returned, If false all components except "annotations" are returned. Any other value of the query parameter results in both annoations as well as non-annotation components being returned.
// responses:
// 200: []meshmodelComponentsDuplicateResponseWrapper
func (h *Handler) GetAllMeshmodelComponentsByName(rw http.ResponseWriter, r *http.Request) {
	rw.Header().Add("Content-Type", "application/json")
	enc := json.NewEncoder(rw)
	page, offset, limit, search, order, sort, _ := getPaginationParams(r)
	name := mux.Vars(r)["name"]
	var greedy bool
	queryParams := r.URL.Query()
	if search == "true" {
		greedy = true
	}
	v := queryParams.Get("version")
	returnAnnotationComp := queryParams.Get("annotations")
	entities, count, _, _ := h.registryManager.GetEntities(&regv1beta1.ComponentFilter{
		Name:        name,
		Trim:        queryParams.Get("trim") == "true",
		APIVersion:  queryParams.Get("apiVersion"),
		Version:     v,
		ModelName:   queryParams.Get("model"),
		Offset:      offset,
		Limit:       limit,
		Greedy:      greedy,
		OrderOn:     order,
		Sort:        sort,
		Annotations: returnAnnotationComp,
	})

	comps := prettifyCompDefSchema(entities)

	var pgSize int64
	if limit == 0 {
		pgSize = count
	} else {
		pgSize = int64(limit)
	}

	response := models.MeshmodelComponentsDuplicateAPIResponse{
		Page:       page,
		PageSize:   int(pgSize),
		Count:      count,
		Components: models.FindDuplicateComponents(comps),
	}

	if err := enc.Encode(response); err != nil {
		h.log.Error(ErrGetMeshModels(err)) //TODO: Add appropriate meshkit error
		http.Error(rw, ErrGetMeshModels(err).Error(), http.StatusInternalServerError)
	}
}

// swagger:route GET /api/meshmodels/models/{model}/components GetMeshmodelComponentByModel idGetMeshmodelComponentByModel
// Handle GET request for getting meshmodel components of a specific model. The component type/model name should be lowercase like "kubernetes", "istio"
//
// Example: ```/api/meshmodels/models/kubernetes/components```
// Components can be further filtered through query parameter
//
// ```?version={version}```
//
// ```?trim={[true]}``` When trim is set to true, the underlying schemas are not returned for entities
//
// ```?apiVersion={apiVersion}``` If apiVersion is unspecified then all models are returned
//
// ```?search={componentname}``` If search is non empty then a greedy search is performed
//
// ```?order={field}``` orders on the passed field
//
// ```?sort={[asc/desc]}``` Default behavior is asc
//
// ```?page={page-number}``` Default page number is 1
//
// ```?pagesize={pagesize}``` Default pagesize is 25. To return all results: ```pagesize=all```
//
// ```?annotations={["true"/"false"/]}``` If "true" components having "isAnnotation" property as true are "only" returned, If false all components except "annotations" are returned. Any other value of the query parameter results in both annoations as well as non-annotation components being returned.
// responses:
// 200: []meshmodelComponentsDuplicateResponseWrapper
func (h *Handler) GetMeshmodelComponentByModel(rw http.ResponseWriter, r *http.Request) {
	rw.Header().Add("Content-Type", "application/json")
	enc := json.NewEncoder(rw)
	page, offset, limit, search, order, sort, _ := getPaginationParams(r)
	typ := mux.Vars(r)["model"]
	queryParams := r.URL.Query()
	v := queryParams.Get("version")

	returnAnnotationComp := queryParams.Get("annotations")
	filter := &regv1beta1.ComponentFilter{
		ModelName:   typ,
		Version:     v,
		Trim:        queryParams.Get("trim") == "true",
		APIVersion:  queryParams.Get("apiVersion"),
		Limit:       limit,
		Offset:      offset,
		OrderOn:     order,
		Sort:        sort,
		Annotations: returnAnnotationComp,
	}
	if search != "" {
		filter.Greedy = true
		filter.DisplayName = search
	}
	entities, count, _, _ := h.registryManager.GetEntities(filter)
	comps := prettifyCompDefSchema(entities)

	var pgSize int64
	if limit == 0 {
		pgSize = count
	} else {
		pgSize = int64(limit)
	}

	response := models.MeshmodelComponentsDuplicateAPIResponse{
		Page:       page,
		PageSize:   int(pgSize),
		Count:      count,
		Components: models.FindDuplicateComponents(comps),
	}

	if err := enc.Encode(response); err != nil {
		h.log.Error(ErrGetMeshModels(err)) //TODO: Add appropriate meshkit error
		http.Error(rw, ErrGetMeshModels(err).Error(), http.StatusInternalServerError)
	}
}

// swagger:route GET /api/meshmodels/categories/{category}/models/{model}/components GetMeshmodelComponentByModelByCategory idGetMeshmodelComponentByModelByCategory
//
// Handle GET request for getting meshmodel components of a specific model and category. The component type/model name should be lowercase like "kubernetes", "istio"
//
// Example: ```/api/meshmodels/categories/Orchestration``` and Management/models/kubernetes/components
// Components can be further filtered through query parameter
//
// ```?version={version}```
//
// ```?trim={[true]}``` When trim is set to true, the underlying schemas are not returned for entities
//
// ```?apiVersion={apiVersion}``` If apiVersion is unspecified then all models are returned
//
// ```?order={field}``` orders on the passed field
//
// ```?search={componentname}``` If search is non empty then a greedy search is performed
//
// ```?sort={[asc/desc]}``` Default behavior is asc
//
// ```?page={page-number}``` Default page number is 1
//
// ```?pagesize={pagesize}``` Default pagesize is 25. To return all results: ```pagesize=all```
//
// ```?annotations={["true"/"false"/]}``` If "true" components having "isAnnotation" property as true are "only" returned, If false all components except "annotations" are returned. Any other value of the query parameter results in both annoations as well as non-annotation components being returned.
// responses:
// 200: []meshmodelComponentsDuplicateResponseWrapper
func (h *Handler) GetMeshmodelComponentByModelByCategory(rw http.ResponseWriter, r *http.Request) {
	rw.Header().Add("Content-Type", "application/json")
	enc := json.NewEncoder(rw)
	page, offset, limit, search, order, sort, _ := getPaginationParams(r)
	typ := mux.Vars(r)["model"]
	cat := mux.Vars(r)["category"]
	queryParams := r.URL.Query()
	v := queryParams.Get("version")
	returnAnnotationComp := queryParams.Get("annotations")
	filter := &regv1beta1.ComponentFilter{
		CategoryName: cat,
		ModelName:    typ,
		Version:      v,
		Trim:         queryParams.Get("trim") == "true",
		APIVersion:   queryParams.Get("apiVersion"),
		Limit:        limit,
		Offset:       offset,
		OrderOn:      order,
		Sort:         sort,
		Annotations:  returnAnnotationComp,
	}
	if search != "" {
		filter.Greedy = true
		filter.DisplayName = search
	}
	entities, count, _, _ := h.registryManager.GetEntities(filter)
	comps := prettifyCompDefSchema(entities)

	var pgSize int64
	if limit == 0 {
		pgSize = count
	} else {
		pgSize = int64(limit)
	}

	response := models.MeshmodelComponentsDuplicateAPIResponse{
		Page:       page,
		PageSize:   int(pgSize),
		Count:      count,
		Components: models.FindDuplicateComponents(comps),
	}

	if err := enc.Encode(response); err != nil {
		h.log.Error(ErrGetMeshModels(err)) //TODO: Add appropriate meshkit error
		http.Error(rw, ErrGetMeshModels(err).Error(), http.StatusInternalServerError)
	}
}

// swagger:route GET /api/meshmodels/categories/{category}/components GetMeshmodelComponentByCategory idGetMeshmodelComponentByCategory
// Handle GET request for getting meshmodel components of a specific model and category.
//
// # Components can be further filtered through query parameter
//
// ```?version={version}```
//
// ```?trim={[true]}``` When trim is set to true, the underlying schemas are not returned for entities
//
// ```?apiVersion={apiVersion}``` If apiVersion is unspecified then all models are returned
//
// ```?order={field}``` orders on the passed field
//
// ```?search={componentname}``` If search is non empty then a greedy search is performed
//
// ```?sort={[asc/desc]}``` Default behavior is asc
//
// ```?page={page-number}``` Default page number is 1
//
// ```?pagesize={pagesize}``` Default pagesize is 25. To return all results: ```pagesize=all```
//
// ```?annotations={["true"/"false"/]}``` If "true" components having "isAnnotation" property as true are "only" returned, If false all components except "annotations" are returned. Any other value of the query parameter results in both annoations as well as non-annotation components being returned.
// responses:
//
//	200: []meshmodelComponentsDuplicateResponseWrapper
func (h *Handler) GetMeshmodelComponentByCategory(rw http.ResponseWriter, r *http.Request) {
	rw.Header().Add("Content-Type", "application/json")
	enc := json.NewEncoder(rw)
	page, offset, limit, search, order, sort, _ := getPaginationParams(r)
	cat := mux.Vars(r)["category"]
	queryParams := r.URL.Query()
	v := queryParams.Get("version")
	returnAnnotationComp := queryParams.Get("annotations")
	filter := &regv1beta1.ComponentFilter{
		CategoryName: cat,
		Version:      v,
		Trim:         queryParams.Get("trim") == "true",
		APIVersion:   queryParams.Get("apiVersion"),
		Limit:        limit,
		Offset:       offset,
		OrderOn:      order,
		Sort:         sort,
		Annotations:  returnAnnotationComp,
	}
	if search != "" {
		filter.Greedy = true
		filter.DisplayName = search
	}
	entities, count, _, _ := h.registryManager.GetEntities(filter)
	comps := prettifyCompDefSchema(entities)

	var pgSize int64
	if limit == 0 {
		pgSize = count
	} else {
		pgSize = int64(limit)
	}

	response := models.MeshmodelComponentsDuplicateAPIResponse{
		Page:       page,
		PageSize:   int(pgSize),
		Count:      count,
		Components: models.FindDuplicateComponents(comps),
	}

	if err := enc.Encode(response); err != nil {
		h.log.Error(ErrGetMeshModels(err)) //TODO: Add appropriate meshkit error
		http.Error(rw, ErrGetMeshModels(err).Error(), http.StatusInternalServerError)
	}
}

// swagger:route GET /api/meshmodels/components GetAllMeshmodelComponents idGetAllMeshmodelComponents
// Handle GET request for getting meshmodel components across all models and categories
//
// # Components can be further filtered through query parameter
//
// ```?version={version}```
//
// ```?apiVersion={apiVersion}``` If apiVersion is unspecified then all models are returned
//
// ```?order={field}``` orders on the passed field
//
// ```?search={componentname}``` If search is non empty then a greedy search is performed
//
// ```?trim={[true]}``` When trim is set to true, the underlying schemas are not returned for entities
//
// ```?sort={[asc/desc]}``` Default behavior is asc
//
// ```?page={page-number}``` Default page number is 1
//
// ```?pagesize={pagesize}``` Default pagesize is 25. To return all results: ```pagesize=all```
//
// ```?annotations={["true"/"false"/]}``` If "true" components having "isAnnotation" property as true are "only" returned, If false all components except "annotations" are returned. Any other value of the query parameter results in both annoations as well as non-annotation components being returned.
// responses:
//  200: meshmodelComponentsDuplicateResponseWrapper

func (h *Handler) GetAllMeshmodelComponents(rw http.ResponseWriter, r *http.Request) {
	rw.Header().Add("Content-Type", "application/json")
	enc := json.NewEncoder(rw)
	page, offset, limit, search, order, sort, _ := getPaginationParams(r)
	queryParams := r.URL.Query()
	v := queryParams.Get("version")
	returnAnnotationComp := queryParams.Get("annotations")
	filter := &regv1beta1.ComponentFilter{
		Version:     v,
		Trim:        queryParams.Get("trim") == "true",
		APIVersion:  queryParams.Get("apiVersion"),
		Limit:       limit,
		Offset:      offset,
		OrderOn:     order,
		Sort:        sort,
		Annotations: returnAnnotationComp,
	}
	if search != "" {
		filter.Greedy = true
		filter.DisplayName = search
	}
	entities, count, _, _ := h.registryManager.GetEntities(filter)
	comps := prettifyCompDefSchema(entities)

	var pgSize int64

	if limit == 0 {
		pgSize = count
	} else {
		pgSize = int64(limit)
	}

	res := models.MeshmodelComponentsDuplicateAPIResponse{
		Page:       page,
		PageSize:   int(pgSize),
		Count:      count,
		Components: models.FindDuplicateComponents(comps),
	}

	if err := enc.Encode(res); err != nil {
		h.log.Error(ErrGetMeshModels(err)) //TODO: Add appropriate meshkit error
		http.Error(rw, ErrGetMeshModels(err).Error(), http.StatusInternalServerError)
	}
}

// swagger:route POST /api/meshmodel/components/register MeshmodelValidate idPostMeshModelValidate
// Handle POST request for registering meshmodel components.
//
// Validate the given value with the given schema
// responses:
// 	200:

// request body should be json
// request body should be of ComponentCapability format
func (h *Handler) RegisterMeshmodelComponents(rw http.ResponseWriter, r *http.Request) {
	dec := json.NewDecoder(r.Body)
	var cc registry.MeshModelRegistrantData
	err := dec.Decode(&cc)
	if err != nil {
		http.Error(rw, err.Error(), http.StatusBadRequest)
		return
	}
	var c v1beta1.ComponentDefinition
	switch cc.EntityType {
	case entity.ComponentDefinition:
		var isModelError bool
		var isRegistranError bool
		err = json.Unmarshal(cc.Entity, &c)
		if err != nil {
			http.Error(rw, err.Error(), http.StatusBadRequest)
			return
		}
		utils.WriteSVGsOnFileSystem(&c)
		isRegistranError, isModelError, err = h.registryManager.RegisterEntity(cc.Host, &c)
		helpers.HandleError(cc.Host, &c, err, isModelError, isRegistranError)
	}
	err = helpers.WriteLogsToFiles()
	if err != nil {
		h.log.Error(err)
	}
	if err != nil {
		http.Error(rw, err.Error(), http.StatusBadRequest)
		return
	}
	go h.config.MeshModelSummaryChannel.Publish()
}

// swagger:route GET /api/meshmodels/registrants GetMeshmodelRegistrants
// Handle GET request for getting all meshmodel registrants
//
// # Returns a list of registrants and summary count of its models, components, and relationships
//
// ```?page={pagenumber}``` Default page number is 1
//
// ```?order={field}``` orders on the passed field
//
// ```?search={Hostname}``` Gets host by the name
//
// ```?sort={[asc/desc]}``` Default behavior is asc
//
// ```?pagesize={pagesize}``` Default pagesize is 25. To return all results: ```pagesize=all```
//
// responses:
//	200: []meshmodelRegistrantsResponseWrapper

func (h *Handler) GetMeshmodelRegistrants(rw http.ResponseWriter, r *http.Request) {
	rw.Header().Add("Content-Type", "application/json")
	enc := json.NewEncoder(rw)
	page, offset, limit, search, order, sort, _ := getPaginationParams(r)

	filter := &v1beta1.HostFilter{
		Limit:   limit,
		Offset:  offset,
		Sort:    sort,
		OrderOn: order,
	}
	if search != "" {
		filter.Greedy = true
		filter.DisplayName = search
	}
	hosts, count, err := h.registryManager.GetRegistrants(filter)
	if err != nil {
		h.log.Error(ErrGetMeshModels(err))
		http.Error(rw, ErrGetMeshModels(err).Error(), http.StatusInternalServerError)
		return
	}

	var pgSize int64

	if limit == 0 {
		pgSize = count
	} else {
		pgSize = int64(limit)
	}
	res := models.MeshmodelRegistrantsAPIResponse{
		Page:        page,
		PageSize:    int(pgSize),
		Count:       count,
		Registrants: hosts,
	}

	if err := enc.Encode(res); err != nil {
		h.log.Error(ErrGetMeshModels(err))
		http.Error(rw, ErrGetMeshModels(err).Error(), http.StatusInternalServerError)
	}
}

// swagger:route POST /api/meshmodel/update/status MeshModelUpdateEntityStatus idPostMeshModelUpdateEntityStatus
// Handle POST request for updating the ignore status of a model.
//
// Update the ignore status of a model based on the provided parameters.
//
// responses:
// 	200: noContentWrapper

// request body should be json
// request body should be of struct containing ID and Status fields
func (h *Handler) UpdateEntityStatus(rw http.ResponseWriter, r *http.Request, _ *models.Preference, user *models.User, provider models.Provider) {
	dec := json.NewDecoder(r.Body)
	userID := uuid.FromStringOrNil(user.ID)
	entityType := mux.Vars(r)["entityType"]
	var updateData struct {
		ID          string `json:"id"`
		Status      string `json:"status"`
		DisplayName string `json:"displayname"`
	}
	err := dec.Decode(&updateData)
	if err != nil {
		h.log.Error(ErrRequestBody(err))
		http.Error(rw, ErrRequestBody(err).Error(), http.StatusInternalServerError)
		return
	}

	eventBuilder := events.NewEvent().ActedUpon(userID).FromUser(userID).FromSystem(*h.SystemID).WithCategory(entityType).WithAction("update")
	err = h.registryManager.UpdateEntityStatus(updateData.ID, updateData.Status, entityType)
	if err != nil {
		eventBuilder.WithSeverity(events.Error).WithDescription(fmt.Sprintf("Failed to update '%s' status to %s", updateData.DisplayName, updateData.Status)).WithMetadata(map[string]interface{}{
			"error": err,
		})
		_event := eventBuilder.Build()
		_ = provider.PersistEvent(_event)
		go h.config.EventBroadcaster.Publish(userID, _event)
		http.Error(rw, err.Error(), http.StatusInternalServerError)
		return
	}

	description := fmt.Sprintf("Status of '%s' updated to %s.", updateData.DisplayName, updateData.Status)

	event := eventBuilder.WithSeverity(events.Informational).WithDescription(description).Build()
	_ = provider.PersistEvent(event)
	go h.config.EventBroadcaster.Publish(userID, event)

	// Respond with success status
	rw.WriteHeader(http.StatusNoContent)
}

func prettifyCompDefSchema(entities []entity.Entity) []v1beta1.ComponentDefinition {
	var comps []v1beta1.ComponentDefinition
	for _, r := range entities {
		comp, ok := r.(*v1beta1.ComponentDefinition)
		if ok {
			m := make(map[string]interface{})
			_ = json.Unmarshal([]byte(comp.Component.Schema), &m)
			m = core.Format.Prettify(m, true)
			b, _ := json.Marshal(m)
			comp.Component.Schema = string(b)
			comps = append(comps, *comp)
		}
	}
	return comps
}

// swagger:route POST /api/meshmodel/register RegisterMeshmodels idRegisterMeshmodels
// Handle POST request for registering entites like components and relationships model.
//
// Register model based on thier Schema Version.
//
// responses:
// 	200: noContentWrapper

// request content byte in form value and header of the type in form
func (h *Handler) RegisterMeshmodels(rw http.ResponseWriter, r *http.Request, _ *models.Preference, user *models.User, provider models.Provider) {
	var compCount, relCount int
	dirPath := r.FormValue("dir")
	if dirPath != "" {
		tempFile, err := os.CreateTemp("", "upload-*.tar.gz")
		if err != nil {
			err = meshkitutils.ErrCreateFile(err, "/tmp/upload-*.tar.gz")
			h.log.Error(err)
			http.Error(rw, err.Error(), http.StatusBadRequest)
			return
		}
		defer os.Remove(tempFile.Name())

		_, err = tempFile.Write([]byte(dirPath))
		if err != nil {
			err = meshkitutils.ErrWriteFile(err, tempFile.Name())
			h.log.Error(err)
			http.Error(rw, err.Error(), http.StatusBadRequest)
			return
		}

		err = processUploadedFile(tempFile.Name(), h, &compCount, &relCount)
		if err != nil {
			h.log.Error(err)
			http.Error(rw, err.Error(), http.StatusBadRequest)
			return
		}
		message := writeMessageString(compCount, relCount)
		if message.Len() > 0 {
			h.log.Info(message.String())
		}
		rw.WriteHeader(http.StatusOK)
		_, _ = rw.Write([]byte(message.String()))
		return
	}

	file, _, err := r.FormFile("file")
	if err != nil {
		err = ErrRetrieveData(err)
		http.Error(rw, err.Error(), http.StatusBadRequest)
		return
	}
	defer file.Close()

	fileContent, err := io.ReadAll(file)
	if err != nil {
		err = meshkitutils.ErrReadFile(err, string(fileContent))
		http.Error(rw, err.Error(), http.StatusInternalServerError)
		return
	}

	entityType, err := meshkitutils.FindEntityType(fileContent)
	if err != nil {
		h.log.Error(err)
		http.Error(rw, err.Error(), http.StatusInternalServerError)
		return
	}
	if entityType == "" {
		err = meshkitutils.ErrInvalidSchemaVersion
		h.log.Error(err)
		http.Error(rw, err.Error(), http.StatusInternalServerError)
		return
	}

	err = RegisterEntity(fileContent, entityType, h)
	if err != nil {
		h.log.Error(err)
		http.Error(rw, err.Error(), http.StatusInternalServerError)
		return
	}
	message := ""
	if entityType == entity.ComponentDefinition {
		message = "Successfully registered Component"
	} else {
		message = "Successfully registered Relationship"
	}
	h.log.Info(message)
	rw.WriteHeader(http.StatusOK)
	_, _ = rw.Write([]byte(message))
}
func writeMessageString(compCount int, relCount int) strings.Builder {

	var message strings.Builder

	if compCount > 0 {
		message.WriteString(fmt.Sprintf("Total Components Registered: %d", compCount))
	}

	if relCount > 0 {
		if message.Len() > 0 {
			message.WriteString(" and ")
		}
		message.WriteString(fmt.Sprintf("Registered Relationships: %d", relCount))
	}
	return message
}
func processUploadedFile(filePath string, h *Handler, compCount *int, relCount *int) error {
	tempDir, err := os.MkdirTemp("", "extracted-")
	if err != nil {
		return ErrCreateDir(err, "Error creating temp dir")
	}
	defer os.RemoveAll(tempDir)

	err = utils.ExtractFile(filePath, tempDir)
	if err != nil {
		return err
	}
	err = filepath.Walk(tempDir, func(path string, info os.FileInfo, err error) error {
		if err != nil {
			return meshkitutils.ErrFileWalkDir(err, path)
		}
		if !info.IsDir() {
			if meshkitutils.IsYaml(path) {
				content, err := os.ReadFile(path)
				if err != nil {
					return meshkitutils.ErrReadFile(err, path)
				}
				entityType, err := meshkitutils.FindEntityType(content)
				if err != nil {
					return err
				}
				if entityType != "" {
					err = RegisterEntity(content, entityType, h)
					if err != nil {
						return err
					}
					if entityType == entity.ComponentDefinition {
						*compCount++
					} else {
						*relCount++
					}
				}

			}
			if meshkitutils.IsTarGz(path) || meshkitutils.IsZip(path) {
				return processUploadedFile(path, h, compCount, relCount)
			}
		}
		return nil
	})
	return err
}
func RegisterEntity(content []byte, entityType entity.EntityType, h *Handler) error {
	switch entityType {
	case entity.ComponentDefinition:
		var c v1beta1.ComponentDefinition
		err := json.Unmarshal(content, &c)
		if err != nil {
			return meshkitutils.ErrUnmarshal(err)
		}
		isRegistrantError, isModelError, err := h.registryManager.RegisterEntity(v1beta1.Host{
			Hostname: c.Model.Registrant.Hostname,
		}, &c)
		helpers.HandleError(v1beta1.Host{
			Hostname: c.Model.Registrant.Hostname,
		}, &c, err, isModelError, isRegistrantError)
		return nil
	case entity.RelationshipDefinition:
		var r v1alpha2.RelationshipDefinition
		err := json.Unmarshal(content, &r)
		if err != nil {
			return meshkitutils.ErrUnmarshal(err)
		}
		isRegistrantError, isModelError, err := h.registryManager.RegisterEntity(v1beta1.Host{
			Hostname: r.Model.Registrant.Hostname,
		}, &r)
		helpers.HandleError(v1beta1.Host{
			Hostname: r.Model.Registrant.Hostname,
		}, &r, err, isModelError, isRegistrantError)
		return nil
	}
	return meshkitutils.ErrInvalidSchemaVersion
}<|MERGE_RESOLUTION|>--- conflicted
+++ resolved
@@ -5,13 +5,10 @@
 	"fmt"
 	"io"
 	"net/http"
-<<<<<<< HEAD
-=======
 	"os"
 	"path/filepath"
 	"strconv"
 	"strings"
->>>>>>> b7e347ce
 
 	"github.com/gofrs/uuid"
 	"github.com/gorilla/mux"
