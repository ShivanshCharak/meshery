package utils

import (
	"crypto/md5"
	"database/sql/driver"
	"encoding/hex"
	"encoding/json"
	"errors"
	"fmt"
	"os"
	"path/filepath"
	"regexp"
	"strconv"
	"strings"
	"sync"

	"github.com/layer5io/meshkit/models/meshmodel/core/v1beta1"
	"github.com/layer5io/meshkit/utils"
<<<<<<< HEAD
	"gorm.io/gorm"
=======
	"golang.org/x/text/cases"
	"golang.org/x/text/language"
>>>>>>> 6f0a53d3
)

const (
	HelmChartURL          = "https://meshery.io/charts/"
	HelmChartName         = "meshery"
	HelmChartOperatorName = "meshery-operator"
	MesheryFolder         = ".meshery"
	ManifestsFolder       = "manifests"
)

// RecursiveCastMapStringInterfaceToMapStringInterface will convert a
// map[string]interface{} recursively => map[string]interface{}
func RecursiveCastMapStringInterfaceToMapStringInterface(in map[string]interface{}) map[string]interface{} {
	res := ConvertMapInterfaceMapString(in)
	out, ok := res.(map[string]interface{})
	if !ok {
		fmt.Println("failed to cast")
	}

	return out
}

// ConvertMapInterfaceMapString converts map[interface{}]interface{} => map[string]interface{}
//
// It will also convert []interface{} => []string
func ConvertMapInterfaceMapString(v interface{}) interface{} {
	switch x := v.(type) {
	case map[interface{}]interface{}:
		m := map[string]interface{}{}
		for k, v2 := range x {
			switch k2 := k.(type) {
			case string:
				m[k2] = ConvertMapInterfaceMapString(v2)
			default:
				m[fmt.Sprint(k)] = ConvertMapInterfaceMapString(v2)
			}
		}
		v = m

	case []interface{}:
		for i, v2 := range x {
			x[i] = ConvertMapInterfaceMapString(v2)
		}

	case map[string]interface{}:
		for k, v2 := range x {
			x[k] = ConvertMapInterfaceMapString(v2)
		}
	}

	return v
}

// FlattenMap flattens the given map and writes the flattened map in the dest
func FlattenMap(prefix string, src map[string]interface{}, dest map[string]interface{}) {
	if len(prefix) > 0 {
		prefix += "."
	}

	for k, v := range src {
		switch cnode := v.(type) {
		case map[string]interface{}:
			if strings.ContainsAny(k, ".") {
				FlattenMap(prefix+"["+k+"]", cnode, dest)
			} else {
				FlattenMap(prefix+k, cnode, dest)
			}
		case []interface{}:
			for i, v := range cnode {
				switch ccNode := v.(type) {
				case map[string]interface{}:
					FlattenMap(prefix+k+"."+strconv.Itoa(i), ccNode, dest)
				default:
					dest[prefix+k+"."+strconv.Itoa(i)] = v
				}
			}
		default:
			dest[prefix+k] = v
		}
	}
}

// ToMapStringInterface takes in data of type interface and returns
// a map[string]interface{} from that data
//
// If the conversion fails then returns an empty map
func ToMapStringInterface(mp interface{}) map[string]interface{} {
	byt, err := json.Marshal(mp)
	if err != nil {
		return map[string]interface{}{}
	}

	res := map[string]interface{}{}
	if err := json.Unmarshal(byt, &res); err != nil {
		return map[string]interface{}{}
	}

	return res
}

func IsClosed(ch chan struct{}) bool {
	if ch == nil {
		return true
	}
	select {
	case <-ch:
		return true
	default:
	}
	return false
}

const UI = "../../ui/public/static/img/meshmodels" //Relative to cmd/main.go
var UISVGPaths = make([]string, 1)
var hashCheckSVG = make(map[string]string)
var mx sync.Mutex

func writeHashCheckSVG(key string, val string) {
	mx.Lock()
	hashCheckSVG[key] = val
	mx.Unlock()
}
func writeSVGHelper(metadata map[string]interface{}, dirname, filename string) {
	filename = strings.ToLower(filename)
	successCreatingDirectory := false
	defer func() {
		if successCreatingDirectory {
			UISVGPaths = append(UISVGPaths, filepath.Join(UI, dirname))
		}
	}()
	if metadata["svgColor"] != "" {
		path := filepath.Join(UI, dirname, "color")
		err := os.MkdirAll(path, 0777)
		if err != nil {
			fmt.Println(err)
			return
		}
		successCreatingDirectory = true

		x, ok := metadata["svgColor"].(string)
		if ok {
			hash := md5.Sum([]byte(x))
			hashString := hex.EncodeToString(hash[:])
			pathsvg := hashCheckSVG[hashString]
			if pathsvg != "" { // the image has already been loaded, point the component to that path
				metadata["svgColor"] = pathsvg
				goto White
			}
			f, err := os.Create(filepath.Join(path, filename+"-color.svg"))
			if err != nil {
				fmt.Println(err)
				return
			}
			_, err = f.WriteString(x)
			if err != nil {
				fmt.Println(err)
				return
			}
			metadata["svgColor"] = getRelativePathForAPI(filepath.Join(dirname, "color", filename+"-color.svg")) //Replace the actual SVG with path to SVG
			writeHashCheckSVG(hashString, metadata["svgColor"].(string))
		}
	}
White:
	if metadata["svgWhite"] != "" {
		path := filepath.Join(UI, dirname, "white")
		err := os.MkdirAll(path, 0777)
		if err != nil {
			fmt.Println(err)
			return
		}
		successCreatingDirectory = true

		x, ok := metadata["svgWhite"].(string)
		if ok {
			hash := md5.Sum([]byte(x))
			hashString := hex.EncodeToString(hash[:])
			pathsvg := hashCheckSVG[hashString]
			if pathsvg != "" { // the image has already been loaded, point the component to that path
				metadata["svgWhite"] = pathsvg
				goto Complete
			}
			f, err := os.Create(filepath.Join(path, filename+"-white.svg"))
			if err != nil {
				fmt.Println(err)
				return
			}
			_, err = f.WriteString(x)
			if err != nil {
				fmt.Println(err)
				return
			}
			metadata["svgWhite"] = getRelativePathForAPI(filepath.Join(dirname, "white", filename+"-white.svg")) //Replace the actual SVG with path to SVG
			writeHashCheckSVG(hashString, metadata["svgWhite"].(string))
		}
	}
Complete:
	if metadata["svgComplete"] != "" {
		path := filepath.Join(UI, dirname, "complete")
		err := os.MkdirAll(path, 0777)
		if err != nil {
			fmt.Println(err)
			return
		}
		successCreatingDirectory = true

		x, ok := metadata["svgComplete"].(string)
		if ok {
			hash := md5.Sum([]byte(x))
			hashString := hex.EncodeToString(hash[:])
			pathsvg := hashCheckSVG[hashString]
			if pathsvg != "" { // the image has already been loaded, point the component to that path
				metadata["svgComplete"] = pathsvg
				return
			}
			f, err := os.Create(filepath.Join(path, filename+"-complete.svg"))
			if err != nil {
				fmt.Println(err)
				return
			}
			_, err = f.WriteString(x)
			if err != nil {
				fmt.Println(err)
				return
			}
			metadata["svgComplete"] = getRelativePathForAPI(filepath.Join(dirname, "complete", filename+"-complete.svg")) //Replace the actual SVG with path to SVG
			writeHashCheckSVG(hashString, metadata["svgComplete"].(string))
		}
	}
}
func WriteSVGsOnFileSystem(comp *v1beta1.ComponentDefinition) {
	if comp.Metadata == nil {
		comp.Metadata = make(map[string]interface{})
	}
	if comp.Model.Metadata == nil {
		comp.Model.Metadata = make(map[string]interface{})
	}
	writeSVGHelper(comp.Metadata, comp.Model.Name, comp.Component.Kind)   //Write SVG on components
	writeSVGHelper(comp.Model.Metadata, comp.Model.Name, comp.Model.Name) //Write SVG on models
}

func DeleteSVGsFromFileSystem() {
	for _, path := range UISVGPaths {
		os.RemoveAll(path)
	}
}
func getRelativePathForAPI(path string) string {
	ui := strings.TrimPrefix(UI, "../../")
	return filepath.Join(ui, path)
}

func SliceContains(elements []string, name string) bool {
	for _, ele := range elements {
		if strings.Contains(strings.ToLower(name), ele) {
			return true
		}
	}
	return false
}

func GetPlatform() string {
	// local means running Meshery Server locally
	platform := "local"

	if _, err := os.Stat("/var/run/secrets/kubernetes.io/serviceaccount"); err == nil &&
		os.Getenv("KUBERNETES_SERVICE_HOST") != "" &&
		os.Getenv("KUBERNETES_SERVICE_PORT") != "" {

		// kubernetes means running Meshery Server inside a Kubernetes cluster
		platform = "kubernetes"
	}

	if isRunningInContainer() {
		// docker means running Meshery Server inside a Docker container
		platform = "docker"
	}

	return platform
}

// isRunningInContainer returns true if the process is running inside a container
// this code is taken from https://github.com/moby/libnetwork/blob/master/drivers/bridge/setup_bridgenetfiltering.go
func isRunningInContainer() bool {
	_, err := os.Stat("/.dockerenv")
	return !os.IsNotExist(err)
}

func SanitizeFileName(fileName string) string {
	extensionIndex := strings.LastIndex(fileName, ".")
	tempPath := strings.Split(fileName, "")

	finalPath := tempPath[:extensionIndex]
	suffixPath := strings.Join(tempPath[(extensionIndex+1):len(fileName)], "")
	finalPath = append(finalPath, "-*.", suffixPath)
	return strings.Join(finalPath, "")
}

func GetComponentFieldPathFromK8sFieldPath(path string) (newpath string) {
	if strings.HasPrefix(path, "metadata.") {
		path = strings.TrimPrefix(path, "metadata.")
		paths := strings.Split(path, ".")
		if len(paths) != 0 {
			if paths[0] == "name" || paths[0] == "namespace" || paths[0] == "labels" || paths[0] == "annotations" {
				return paths[0]
			}
		}
		return
	}
	return fmt.Sprintf("%s.%s", "settings", path)
}

// Prunes the diff part present in the k8s response message.
// Diff corresponds to the previous change and applied change, and doesn't contain any info which can be helpful to the user.
// If we want we can show this in a CodeEditor component.
func FormatK8sMessage(message string) string {
	exp, err := regexp.Compile(`(/?[a-zA-Z]).*\n([-,+])+`)
	if err != nil {
		return message
	}
	index := exp.FindStringIndex(message)
	if index == nil {
		return message
	}
	// If index is not nil, there will always be an array of length 2.
	// 0th index since we want the start index of matched string.
	return message[:index[0]]
}

func MarshalAndUnmarshal[k any, v any](val k) (unmarshalledvalue v, err error) {
	data, err := utils.Marshal(val)
	if err != nil {
		return
	}

	err = utils.Unmarshal(data, &unmarshalledvalue)
	if err != nil {
		return
	}
	return
}

<<<<<<< HEAD
type JSONMap map[string]interface{}

// Value converts the JSON map to a database value.
func (j JSONMap) Value() (driver.Value, error) {
	return json.Marshal(j)
}

// Scan converts the database value to a JSON map.
func (j *JSONMap) Scan(value interface{}) error {
	bytes, ok := value.([]byte)
	if !ok {
		return errors.New("type assertion to []byte failed")
	}
	return json.Unmarshal(bytes, j)
}

// ApplyFilters applies dynamic filters to the GORM query
func ApplyFilters(query *gorm.DB, filter string, dynamicKeys []string) *gorm.DB {
	if filter != "" {
		filterArr := strings.Split(filter, " ")
		filterKey := filterArr[0]
		filterVal := strings.Join(filterArr[1:], " ")

		switch filterKey {
		case "deleted_at":
			// Handle deleted_at filter
			if filterVal == "Deleted" {
				query = query.Where("deleted_at IS NOT NULL")
			} else {
				query = query.Where("deleted_at IS NULL")
			}
		default:
			// Handle dynamic keys
			for _, key := range dynamicKeys {
				if filterKey == key {
					query = query.Where(fmt.Sprintf("%s = ?", filterKey), filterVal)
					break
				}
			}
		}
	}

	return query
=======
func FormatToTitleCase(s string) string {
	c := cases.Title(language.English)
	return c.String(s)
}
func ExtractFile(filePath string, destDir string) error {
	if utils.IsTarGz(filePath) {
		return utils.ExtractTarGz(destDir, filePath)
	} else if utils.IsZip(filePath) {
		return utils.ExtractZip(destDir, filePath)
	}
	return utils.ErrExtractType
>>>>>>> 6f0a53d3
}<|MERGE_RESOLUTION|>--- conflicted
+++ resolved
@@ -16,12 +16,9 @@
 
 	"github.com/layer5io/meshkit/models/meshmodel/core/v1beta1"
 	"github.com/layer5io/meshkit/utils"
-<<<<<<< HEAD
 	"gorm.io/gorm"
-=======
 	"golang.org/x/text/cases"
 	"golang.org/x/text/language"
->>>>>>> 6f0a53d3
 )
 
 const (
@@ -362,7 +359,6 @@
 	return
 }
 
-<<<<<<< HEAD
 type JSONMap map[string]interface{}
 
 // Value converts the JSON map to a database value.
@@ -406,7 +402,8 @@
 	}
 
 	return query
-=======
+}
+
 func FormatToTitleCase(s string) string {
 	c := cases.Title(language.English)
 	return c.String(s)
@@ -418,5 +415,4 @@
 		return utils.ExtractZip(destDir, filePath)
 	}
 	return utils.ErrExtractType
->>>>>>> 6f0a53d3
 }