--- conflicted
+++ resolved
@@ -95,10 +95,7 @@
 			return err
 		}
 		r.Log.Info("Connected to broker at:", endpoint)
-<<<<<<< HEAD
-=======
 		r.Config.BrokerEndpointURL = &endpoint
->>>>>>> d91b37b8
 		r.Broadcast.Submit(broadcast.BroadcastMessage{
 			Source: broadcast.OperatorSyncChannel,
 			Data:   false,
