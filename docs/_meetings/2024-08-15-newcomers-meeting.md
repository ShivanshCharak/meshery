--- conflicted
+++ resolved
@@ -6,10 +6,7 @@
 **Attendees**: 
 - Aribisala Adetomiwa
 - Vivek Vishal
-<<<<<<< HEAD
 - Aryan Tomar
-
-=======
 - Gift Asor
 - Moaz Farrukh
 - Shivanshu Gupta
@@ -23,7 +20,5 @@
 - Anuj Kumar Sharma
 - Ayush Sharma
 - Deep Trivedi
->>>>>>> ca97e7e8
-
 
 Notes: