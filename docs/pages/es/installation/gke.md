--- conflicted
+++ resolved
@@ -1,4 +1,3 @@
-<<<<<<< HEAD
 ---
 layout: page
 title: EKS
@@ -103,57 +102,4 @@
    $ kubectl config view --minify --flatten >  config_aws_eks.yaml
    ```
 
-Meshery ahora debería estar conectado con su instancia administrada de Kubernetes. Eche un vistazo a las [Guías Meshery]({{ site.baseurl }}/guides) para ver más consejos de uso avanzados.
-=======
----
-layout: page
-title: GKE
-permalink: es/installation/platforms/gke
-language: es
-type: installation
----
-
-# Inicio rápido con Google Kubernetes Engine (GKE)
-
-Para otorgar a Meshery el acceso necesario a su instancia de Kubernetes administrada,
-Meshery deberá tener asignada una `ServiceAccount` ( Cuenta de servicio ). Se puede utilizar una `ServiceAccount` existente o crear una nueva. Asegúrese de que la `ServiceAccount` que utilize tenga asignada el rol de `cluster-admin`.
-
-Meshery usará esta `ServiceAccount` para interactuar con su instancia administrada de Kubernetes. Utilice cualquiera de los dos métodos siguientes para preparar un archivo kubeconfig compatible:
-
-- [Configuración automática](#configuración-automática-recomendada)
-- [Configuración manual](#configuración-manual-opcional)
-
-#### **Configuración Automática** (Recomendada)
-
-1. En su navegador, navegue hasta Meshery (por ejemplo, `http://localhost:9081`) e inicie sesión.
-1. Descargue su token de autenticación de Meshery haciendo clic en **Get Token** debajo de su perfil de usuario.
-1. Utilice este token de autenticación para ejecutar el siguiente comando:
-   ```
-   $ mesheryctl system config gke --token <RUTA AL ARCHIVO DE TOKEN>
-   ```
-
-Este comando actualiza su kubeconfig para proporcionar a Meshery acceso a su instancia administrada de Kubernetes.
-Una vez configurado, proceda con Meshery (`mesheryctl system start`).
-
-#### **Configuración Manual** (Opcional)
-
-Si el procedimiento [Configuración automática](#configuración-automática-recomendada) falla ó si desea preparar manualmente su archivo kubeconfig para proporcionar a Meshery el acceso necesario a su instancia administrada de Kubernetes, realice las siguientes acciones:
-
-1. Descargue el script de shell [generate_kubeconfig_gke.sh](./generate_kubeconfig_gke.sh).
-1. Ejecute este script de shell que identifica el nombre de la cuenta de servicio y los argumentos del espacio de nombres, de esta manera:
-
-   ```sh
-   ./generate_kubeconfig_gke.sh cluster-admin-sa-gke default
-   ```
-
-1. Una vez que el script haya terminado por completo, puede proceder a iniciar Meshery con la configuración compatible con GKE ejecutando:
-
-   ```sh
-   $ mesheryctl system start
-   ```
-
-1. En su navegador, navegue hasta Meshery (por ejemplo,, `http://localhost:9081`) e inicie su sesión.
-1. En la sección Settings-->Environment, introduzca el archivo generado (`config-cluster-admin-sa-gke-default.yaml`) como el archivo kubeconfig.
-
-Meshery ahora debería estar conectado con su instancia administrada de Kubernetes. Entre a visualizar las [guías Meshery]({{ site.baseurl }}/guides) para que obtenga consejos de uso avanzado.
->>>>>>> fa53f945
+Meshery ahora debería estar conectado con su instancia administrada de Kubernetes. Eche un vistazo a las [Guías Meshery]({{ site.baseurl }}/guides) para ver más consejos de uso avanzados.