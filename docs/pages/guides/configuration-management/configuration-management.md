---
layout: enhanced
title: Configuring your Cloud Native Infrastructure and Applications
abstract: Learn how to use Meshery Designs effectively
permalink: guides/configuration-management/working-with-designs
type: guides
category: configuration
language: en
suggested-reading: false
abstract: Learn how to use Meshery Designs effectively
redirect_from:
  - /tasks/patterns.md
---

As an cloud native management platform, Meshery has built-in support infastructure and application configuration management. Use Meshery to configure your multi-cluster Kubernetes environments on-premises or across clouds.

## What is a Meshery Design?

Meshery's core construct of configuration management is that of a design. A design is ultimately a document – and a document in which you capture and describe your desired state of improv the environment.

[![Context Aware Design]({{ site.baseurl }}/assets/img/patterns/context-aware-design.svg
)]({{ site.baseurl }}/assets/img/patterns/context-aware-design.svg)

## Creating a Meshery Design

<<<<<<< HEAD
You have your choice of how are you would like to create an infrastructure design. You can use the design configurator inside of measure, UI or extensions, like MeshMap, or you can hand code your design, using the mesh model spec, if you like.

Use Meshery UI or mesheryctl to manage [designs]({{ site.baseurl }}/tasks/patterns).
=======
You are free to choose how you would like to create an infrastructure design. You can use the design configurator inside of measure, UI or extensions, like MeshMap, or you can hand code your design, using the mesh model spec, if you like.
 
Use Meshery UI or mesheryctl to manage [designs](/tasks/pattern-management).
>>>>>>> 717769fc

## Pattern Management Through Meshery UI

Meshery also comes with seed patterns when users start Meshery for the first time. These patterns cover common use cases and examples for you as you explore Meshery.

<img src="{{ site.baseurl }}/assets/img/configuration-management/meshery-patterns.png" width="50%" />

Users can also import these patterns to their remote provider from this [sample repository](https://github.com/service-mesh-patterns/service-mesh-patterns/tree/master/samples).

<img src="{{ site.baseurl }}/assets/img/configuration-management/pattern-import.png" width="50%" />

Once these patterns are imported, you can then edit these patterns or use the pattern configurator to configure them according to your requirements.

<img src="{{ site.baseurl }}/assets/img/configuration-management/pattern-configure-button.png" width="50%" />

<img src="{{ site.baseurl }}/assets/img/configuration-management/pattern-configure.png" width="50%" />

## Pattern Management Through Meshery CLI

You can also manage cloud native patterns through Meshery's CLI, mesheryctl.

The `mesheryctl pattern` subcommand lets you import and apply patterns to your cluster.

For example, if you have your pattern written in a file say, `istio-bookinfo.yaml` which deploys Istio service mesh and onboards the BookInfo app on Istio, you can use mesheryctl to apply this pattern as shown below:

```
mesheryctl pattern apply -f istio-bookinfo.yaml
```

If you already have a pattern imported into Meshery, you can apply the pattern by name.

```
mesheryctl pattern apply BookInfoApp
```

This will apply the pattern BookInfoApp, which has already been imported into Meshery.

See [mesheryctl pattern subcommand section]({{ site.baseurl }}/reference/mesheryctl/#cloud-native-pattern-configuration-and-management) for more details on the `pattern` subcommand.

## WASM Filters

Meshery can be used for managing WebAssembly Filters through the UI or the CLI.

### Filter Management Through Meshery UI

Like patterns, Meshery also comes with some sample WebAssembly Filters for you to experiment.

<img src="{{ site.baseurl }}/assets/img/configuration-management/meshery-filters.png" width="50%" />

You can also import these filters manually to your provider from the [wasm-filters](https://github.com/layer5io/wasm-filters) repo.

Meshery's sample application [ImageHub]({{ site.baseurl }}/guides/infrastructure-management/deploying-sample-apps) will let you test out configuring these filters out-of-the-box.

You can onboard ImageHub to an installed service mesh as shown below.

<img src="{{ site.baseurl }}/assets/img/configuration-management/image-hub.png" width="50%" />

### Filter Management Through Meshery CLI

You can also manage WASM filters through Meshery's CLI, mesheryctl.

The `mesheryctl filter` command lets you import and configure WebAssembly filters.

For example,

```
mesheryctl exp filter apply -f metrics_collector_bg.wasm
```

If you already have a filter imported into Meshery, you can configure the filter by name.

```
mesheryctl exp filter apply metrics_collector_bg
```

## Applications

Meshery can also manage your Kubernetes applications and deploy them to any of your connected kubernetes cluster.

### Managing Applications Through Meshery UI

Meshery has a set of [sample applications]({{ site.baseurl }}/guides/infrastructure-management/deploying-sample-apps) which you can use to quickly test out your deployment.

<img src="{{ site.baseurl }}/assets/img/configuration-management/meshery-applications-seeded.png" width="50%" />

You can also bring in your own applications by uploading it from filesystem or importing it from a URL.

<img src="{{ site.baseurl }}/assets/img/configuration-management/meshery-applications.png" width="50%" />

The application files can be described in following formats:

- Kubernetes manifest
- Meshery Design
- Helm charts
- Docker Compose Apps

You can also run the same application on multiple connected kubernetes clusters and compare the performance. See [Performance Management with Meshery]({{ site.baseurl }}/guides/performance-management/performance-management) for more details.

### Managing Applications Through Meshery CLI

The `mesheryctl app` subcommand lets you manage your custom application workloads with Meshery.

You can onboard/offboard applications from your mesh as shown in the example below.

```
mesheryctl app onboard imagehub.yaml
```

```
mesheryctl app offboard imagehub.yaml
```
<|MERGE_RESOLUTION|>--- conflicted
+++ resolved
@@ -23,15 +23,11 @@
 
 ## Creating a Meshery Design
 
-<<<<<<< HEAD
 You have your choice of how are you would like to create an infrastructure design. You can use the design configurator inside of measure, UI or extensions, like MeshMap, or you can hand code your design, using the mesh model spec, if you like.
 
+You are free to choose how you would like to create an infrastructure design. You can use the design configurator inside of measure, UI or extensions, like MeshMap, or you can hand code your design, using the mesh model spec, if you like.
+
 Use Meshery UI or mesheryctl to manage [designs]({{ site.baseurl }}/tasks/patterns).
-=======
-You are free to choose how you would like to create an infrastructure design. You can use the design configurator inside of measure, UI or extensions, like MeshMap, or you can hand code your design, using the mesh model spec, if you like.
- 
-Use Meshery UI or mesheryctl to manage [designs](/tasks/pattern-management).
->>>>>>> 717769fc
 
 ## Pattern Management Through Meshery UI
 
