apiVersion: v2
name: meshery
description: Meshery chart for deploying Meshery and Meshery's adapters.
icon: https://github.com/layer5io/meshery/blob/master/ui/public/static/img/meshery-logo/meshery-logo.svg
kubeVersion: 
keywords:
  - meshery
  - mesheryistio
  - mesherylinkerd
  - mesheryconsul
<<<<<<< HEAD
  - meshery-kuma
=======
  - meshery-osm
>>>>>>> a66b23ff
source: 
  - https://github.com/layer5io/meshery

engine: gotpl

deprecated: false

# A chart can be either an 'application' or a 'library' chart.
#
# Application charts are a collection of templates that can be packaged into versioned archives
# to be deployed.
#
# Library charts provide useful utilities or functions for the chart developer. They're included as
# a dependency of application charts to inject those utilities and functions into the rendering
# pipeline. Library charts do not define any templates and therefore cannot be deployed.
type: application

# This is the chart version. This version number should be incremented each time you make changes
# to the chart and its templates, including the app version.
version: 1.2.0

# This is the version number of the application being deployed. This version number should be
# incremented each time you make changes to the application.
# TODO: Need to confirm the image version
appVersion: stable-latest


dependencies:
- name: mesheryistio
  version: 0.1.0
  condition: mesheryistio.enabled
- name: mesherylinkerd
  version: 0.1.0
  condition: mesherylinkerd.enabled
- name: mesheryconsul
  version: 0.1.0
  condition: mesheryconsul.enabled
<<<<<<< HEAD
- name: meshery-kuma
  version: 0.1.0
  condition: meshery-kuma.enabled

=======
- name: meshery-osm
  version: 0.1.0
  condition: meshery-osm.enabled
>>>>>>> a66b23ff

maintainers:
  - name: aisuko
    email: urakiny@gmail.com<|MERGE_RESOLUTION|>--- conflicted
+++ resolved
@@ -8,11 +8,8 @@
   - mesheryistio
   - mesherylinkerd
   - mesheryconsul
-<<<<<<< HEAD
   - meshery-kuma
-=======
   - meshery-osm
->>>>>>> a66b23ff
 source: 
   - https://github.com/layer5io/meshery
 
@@ -50,17 +47,17 @@
 - name: mesheryconsul
   version: 0.1.0
   condition: mesheryconsul.enabled
-<<<<<<< HEAD
 - name: meshery-kuma
   version: 0.1.0
   condition: meshery-kuma.enabled
-
-=======
 - name: meshery-osm
   version: 0.1.0
   condition: meshery-osm.enabled
->>>>>>> a66b23ff
 
 maintainers:
   - name: aisuko
-    email: urakiny@gmail.com+    email: urakiny@gmail.com
+  - name: leecalcote
+    email: lee.calcote@layer5.io
+  - name: Layer5 Authors
+    email: community@layer5.io