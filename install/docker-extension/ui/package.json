{
  "name": "ui",
  "version": "1.0.0",
  "homepage": "./",
  "description": "the cloud native management plane",
  "main": "index.js",
  "dependencies": {
    "@docker/docker-mui-theme": "^0.0.4",
    "@emotion/react": "^11.8.2",
    "@emotion/styled": "^11.8.1",
    "@fortawesome/fontawesome-svg-core": "^6.1.1",
    "@fortawesome/free-solid-svg-icons": "^6.1.1",
    "@fortawesome/react-fontawesome": "^0.1.18",
    "@layer5/sistent": "^0.14.85",
    "@mui/icons-material": "^5.5.1",
    "@mui/material": "^5.5.3",
    "@mui/styled-engine-sc": "^5.5.2",
    "@mui/styles": "^5.5.3",
    "@testing-library/jest-dom": "^5.16.2",
    "@testing-library/react": "^12.1.4",
    "@testing-library/user-event": "^13.5.0",
<<<<<<< HEAD
    "assert": "^2.1.0",
    "axios": "^1.6.0",
=======
    "axios": "^1.7.4",
>>>>>>> cda4726e
    "billboard.js": "^3.10.3",
    "fs": "^0.0.1-security",
    "https-browserify": "^1.0.0",
    "isomorphic-unfetch": "^3.1.0",
    "mui-datatables": "^4.3.0",
    "os": "^0.1.2",
    "os-browserify": "^0.3.0",
    "process": "^0.11.10",
    "react": "^17.0.2",
    "react-app-rewired": "^2.2.1",
    "react-dom": "^17.0.2",
    "react-joyride": "^2.4.0",
    "react-scripts": "5.0.0",
    "sans-serif": "^1.0.0",
    "stream-browserify": "^3.0.0",
    "stream-http": "^3.2.0",
    "styled-components": "^5.3.5",
    "url": "^0.11.4",
    "web-pingjs": "^1.0.1",
    "web-vitals": "^2.1.4"
  },
  "scripts": {
    "start": "react-app-rewired start",
    "build": "react-app-rewired build",
    "test": "react-app-rewired test",
    "eject": "react-app-rewired eject"
  },
  "eslintConfig": {
    "extends": [
      "react-app",
      "react-app/jest"
    ]
  },
  "browserslist": {
    "production": [
      ">0.2%",
      "not dead",
      "not op_mini all"
    ],
    "development": [
      "last 1 chrome version",
      "last 1 firefox version",
      "last 1 safari version"
    ]
  },
  "devDependencies": {
    "path-browserify": "^1.0.1"
  }
}<|MERGE_RESOLUTION|>--- conflicted
+++ resolved
@@ -19,12 +19,8 @@
     "@testing-library/jest-dom": "^5.16.2",
     "@testing-library/react": "^12.1.4",
     "@testing-library/user-event": "^13.5.0",
-<<<<<<< HEAD
     "assert": "^2.1.0",
-    "axios": "^1.6.0",
-=======
     "axios": "^1.7.4",
->>>>>>> cda4726e
     "billboard.js": "^3.10.3",
     "fs": "^0.0.1-security",
     "https-browserify": "^1.0.0",
