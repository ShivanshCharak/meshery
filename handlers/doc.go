// Package handlers Meshery API.
//
// the purpose of this application is to provide an application
// that is using plain go code to define an API
//
// This should demonstrate all the possible comment annotations
// that are available to turn go code into a fully compliant swagger 2.0 spec
//
//
//     Schemes: http
//     BasePath: /
//     Version: 0.4.27
//     License: Apache-2.0 http://www.apache.org/licenses/LICENSE-2.0.txt
//
//     Consumes:
//     - application/json
//
//     Produces:
//     - application/json
//
//     Security:
//     - token: []
//
//     SecurityDefinitions:
//     token:
//          type: apiKey
//          name: token
//          in: cookie
//
//
// swagger:meta
package handlers

import (
	"github.com/go-openapi/strfmt"
	"github.com/layer5io/meshery/models"
	v1 "k8s.io/api/core/v1"
)

// Returns all meshery patterns
// swagger:response mesheryPatternsResponseWrapper
type mesheryPatternsResponseWrapper struct {
	// in: body
	Body models.PatternsAPIResponse
}

// Returns a single meshery pattern
// swagger:response mesheryPatternResponseWrapper
type mesheryPatternResponseWrapper struct {
	// in: body
	Body models.MesheryPattern
}

// swagger:response noContentWrapper
type noContentWrapper struct {
}

// swagger:parameters idGetMesheryPattern idDeleteMesheryPattern idGetSinglePerformanceProfile idDeletePerformanceProfile idGETProfileResults
type IDParameterWrapper struct {
	// id for a specific
	// in: path
	// required: true
<<<<<<< HEAD
	ID strfmt.UUID `json:"id"`
}

// Returns all the performance profiles
// swagger:response performanceProfilesResponseWrapper
type performanceProfilesResponseWrapper struct {
	// in: body
	Body models.PerformanceProfilesAPIResponse
}

// Returns all performance results
// swagger:response performanceResultsResponseWrapper
type performanceResultsResponseWrapper struct {
	// in: body
	Body models.PerformanceResultsAPIResponse
}

// Returns a single performance profile
// swagger:response performanceProfileResponseWrapper
type performanceProfileResponseWrapper struct {
	// in: body
	Body models.PerformanceProfile
}

// Save a performance profile
// swagger:parameters idSavePerformanceProfile
type performanceProfileParameterWrapper struct {
	// in: body
	// name of performance profile
	// required: true
	Name string `json:"name,omitempty"`
	// array of load generators
	// required: true
	LoadGenerators []string `json:"load_generators,omitempty" gorm:"type:text[]"`
	// array of urls of performance results
	// required: true
	Endpoints []string `json:"endpoints,omitempty" gorm:"type:text[]"`
	// service mesh for performance tests
	// required: true
	ServiceMesh string `json:"service_mesh,omitempty"`
	// number of concurrent requests
	// required: true
	ConcurrentRequest int `json:"concurrent_request,omitempty"`
	// qps in integer
	// required: true
	QPS int `json:"qps,omitempty"`
	// duration of tests e.g. 30s
	// required: true
	Duration string `json:"duration,omitempty"`
}

// Run a performance test with params
// swagger:parameters idRunPerformanceTest
type performanceTestParameterWrapper struct {
	// in: query

	// test-id of pre-existing test
	TestID strfmt.UUID `json:"uuid,omitempty"`
	// name of performance test
	Name string `json:"name"`
	// load generator for performance test
	// required: true
	LoadGenerator string `json:"loadGenerator"`
	// url for test
	// required: true
	URL string `json:"url"`
	// service mesh for performance test
	// required: true
	ServiceMesh string `json:"mesh"`
	// concurrent request in number
	// required: true
	ConcurrentRequest int `json:"c"`
	// qps in number
	// required: true
	QPS int `json:"qps"`
	// time in integer e.g. 30
	// required: true
	Time int `json:"t"`
	// duration e.g. s for second
	Duration string `json:"dur"`
=======
	ID uuid.UUID `json:"id"`
}

// swagger:parameters idPostGrafanaConfig
type grafanaConfigParamsWrapper struct {
	// in: body
	// required: true
	Body *models.GrafanaConfigParams
}

// Returns Grafana configs
// swagger:response grafanaConfigResponseWrapper
type grafanaConfigResponseWrapper struct {
	// in: body
	Body *models.Grafana
}

// Parameter to search a matching grafana board
// swagger:parameters idGetGrafanaBoards
type grafanaBoardsParamsWrapper struct {
	// in: query
	DashboardSearch string `json:"dashboardSearch"`
}

// Returns Grafana boards and panels
// swagger:response grafanaBoardsResponseWrapper
type grafanaBoardsResponseWrapper struct {
	// in: body
	Body []*models.GrafanaBoard
}

// Returns a map for v1 services
// swagger:response v1ServicesMapResponseWrapper
type v1ServicesMapResponseWrapper struct {
	// in: body
	Body map[string][]v1.Service
}

// Parameters for persisting or deleting prometheus url
// swagger:parameters idPostPrometheusConfig
type prometheusConfigParamsWrapper struct {
	// in: body
	PrometheusURL string `json:"prometheusURL,omitempty"`
}

// Returns prometheus configuration
// swagger:response prometheusConfigResponseWrapper
type prometheusConfigResponseWrapper struct {
	// in: body
	Body *models.Prometheus
}

// Response for prometheus board import
// swagger:response prometheusBoardImportRespWrapper
type prometheusBoardImportRespWrapper struct {
	// in: body
	Body *models.GrafanaBoard
}

// Returns Prometheus static board
// swagger:response prometheusStaticBoardRespWrapper
type prometheusStaticBoardRespWrapper struct {
	// in: body
	Body map[string]*models.GrafanaBoard
}

// Save selected Prometheus boards
// swagger:parameters idPostPrometheusBoard
type prometheusBoardParamsWrapper struct {
	// in: body
	// required: true
	Body []*models.SelectedGrafanaConfig
>>>>>>> 4b5d4c30
}<|MERGE_RESOLUTION|>--- conflicted
+++ resolved
@@ -60,7 +60,6 @@
 	// id for a specific
 	// in: path
 	// required: true
-<<<<<<< HEAD
 	ID strfmt.UUID `json:"id"`
 }
 
@@ -141,8 +140,6 @@
 	Time int `json:"t"`
 	// duration e.g. s for second
 	Duration string `json:"dur"`
-=======
-	ID uuid.UUID `json:"id"`
 }
 
 // swagger:parameters idPostGrafanaConfig
@@ -214,5 +211,4 @@
 	// in: body
 	// required: true
 	Body []*models.SelectedGrafanaConfig
->>>>>>> 4b5d4c30
 }