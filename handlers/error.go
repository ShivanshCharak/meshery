package handlers

import (
	"fmt"

	"github.com/layer5io/meshkit/errors"
)

const (
	ErrInvalidK8SConfigCode     = "2000"
	ErrNilClientCode            = "2001"
	ErrPrometheusScanCode       = "2002"
	ErrGrafanaScanCode          = "2003"
	ErrRecordPreferencesCode    = "2004"
	ErrGrafanaConfigCode        = "2005"
	ErrPrometheusConfigCode     = "2006"
	ErrGrafanaQueryCode         = "2007"
	ErrPrometheusQueryCode      = "2008"
	ErrGrafanaBoardsCode        = "2009"
	ErrPrometheusBoardsCode     = "2010"
	ErrStaticBoardsCode         = "2011"
	ErrRequestBodyCode          = "2012"
	ErrMarshalCode              = "2013"
	ErrUnmarshalCode            = "2014"
	ErrEncodingCode             = "2015"
	ErrParseBoolCode            = "2016"
	ErrStreamEventsCode         = "2017"
	ErrStreamClientCode         = "2018"
	ErrUnmarshalEventCode       = "2019"
	ErrPublishSmiResultsCode    = "2020"
	ErrMarshalEventCode         = "2021"
	ErrPluginOpenCode           = "2022"
	ErrPluginLookupCode         = "2023"
	ErrPluginRunCode            = "2024"
	ErrParseFormCode            = "2025"
	ErrQueryGetCode             = "2026"
	ErrGetResultCode            = "2027"
	ErrConvertToSpecCode        = "2028"
	ErrFetchSMIResultsCode      = "2029"
	ErrFormFileCode             = "2030"
	ErrReadConfigCode           = "2031"
	ErrLoadConfigCode           = "2032"
	ErrOpenFileCode             = "2033"
	ErrKubeVersionCode          = "2034"
	ErrAddAdapterCode           = "2035"
	ErrRetrieveDataCode         = "2036"
	ErrValidAdapterCode         = "2037"
	ErrOperationIDCode          = "2038"
	ErrMeshClientCode           = "2039"
	ErrApplyChangeCode          = "2040"
	ErrRetrieveMeshDataCode     = "2041"
	ErrApplicationFailureCode   = "2042"
	ErrDecodingCode             = "2043"
	ErrRetrieveUserTokenCode    = "2044"
	ErrFailToSaveCode           = "2045"
	ErrFailToDeleteCode         = "2046"
	ErrWriteResponseCode        = "2052"
	ErrTestConfigsCode          = "2053"
	ErrInvalidGenValueCode      = "2054"
	ErrFailToLoadExtensionsCode = "2047"
	ErrConversionCode           = "2048"
	ErrParseDurationCode        = "2049"
	ErrLoadTestCode             = "2050"
	ErrFetchKubernetesCode      = "2051"
	ErrPanicRecoveryCode        = "2052"
	ErrBlankNameCode            = "2053"
	ErrInvalidLTURLCode         = "2053"
	ErrDataSendCode             = "2137"
	ErrVersionCompareCode       = "2138"
	ErrSaveSessionCode          = "2136"
	ErrKubeClientCode           = "2139"
	ErrWorkloadDefinitionCode   = "2140"
	ErrTraitDefinitionCode      = "2141"
	ErrScopeDefinitionCode      = "2142"
	ErrPatternFileCode          = "2143"
	ErrExecutionPlanCode        = "2144"
	ErrInvalidPatternCode       = "2145"
	ErrCompConfigPairsCode      = "2146"
	ErrCreateDirCode            = "2150"
	ErrInvalidRequestObjectCode = "2151"
	ErrChangeK8sContextCode     = "2152"
<<<<<<< HEAD
	ErrMesheryInstanceIDCode    = "2153"
	ErrInvalidKubeConfigCode    = "2154"
	ErrInvalidKubeHandlerCode   = "2155"
	ErrInvalidKubeContextCode   = "2156"
=======
	ErrGetFilterCode            = "2156"
	ErrSaveFilterCode           = "2157"
	ErrDecodeFilterCode         = "2158"
	ErrEncodeFilterCode         = "2159"
	ErrImportFilterCode         = "2160"
	ErrFetchFilterCode          = "2161"
	ErrDeleteFilterCode         = "2162"
	ErrSavePatternCode          = "2163"
	ErrGetPatternCode           = "2164"
	ErrDeletePatternCode        = "2165"
	ErrFetchPatternCode         = "2166"
	ErrImportPatternCode        = "2167"
	ErrEncodePatternCode        = "2168"
	ErrDecodePatternCode        = "2169"
	ErrParsePatternCode         = "2170"
	ErrConvertPatternCode       = "2171"
>>>>>>> e7cc1bf4
)

var (
	ErrInvalidK8SConfig  = errors.New(ErrInvalidK8SConfigCode, errors.Alert, []string{"No valid kubernetes config found"}, []string{"Kubernetes config is not initialized with Meshery"}, []string{"Kubernetes config is not accessible to meshery or not valid"}, []string{"Upload your kubernetes config via the settings dashboard. If uploaded, wait for a minute for it to get initialized"})
	ErrNilClient         = errors.New(ErrNilClientCode, errors.Alert, []string{"Kubernetes client not initialized"}, []string{"Kubernetes config is not initialized with Meshery"}, []string{"Kubernetes config is not accessible to meshery or not valid"}, []string{"Upload your kubernetes config via the settings dashboard. If uploaded, wait for a minute for it to get initialized"})
	ErrPrometheusConfig  = errors.New(ErrPrometheusConfigCode, errors.Alert, []string{"Prometheus endpoint not configured"}, []string{"Cannot find valid Prometheus endpoint in user pref"}, []string{"Prometheus endpoint might not be reachable from meshery"}, []string{"Setup your Prometheus Endpoint via the settings dashboard"})
	ErrGrafanaConfig     = errors.New(ErrGrafanaConfigCode, errors.Alert, []string{"Grafana endpoint not configured"}, []string{"Cannot find valid grafana endpoint in user pref"}, []string{"Grafana endpoint might not be reachable from meshery"}, []string{"Setup your Grafana Endpoint via the settings dashboard"})
	ErrStaticBoards      = errors.New(ErrStaticBoardsCode, errors.Alert, []string{"unable to get static board"}, []string{"unable to get static board"}, []string{"No boards could be available in grafana"}, []string{})
	ErrValidAdapter      = errors.New(ErrValidAdapterCode, errors.Alert, []string{"Unable to find valid Adapter URL"}, []string{"unable to find a valid adapter for the given adapter URL"}, []string{"Given adapter URL is not valid"}, []string{"Please provide a valid Adapter URL"})
	ErrAddAdapter        = errors.New(ErrAddAdapterCode, errors.Alert, []string{"meshLocationURL is empty"}, []string{"meshLocationURL is empty to add an adapter"}, []string{"meshLocationURL cannot be empty to add an adapter"}, []string{"please provide the meshLocationURL"})
	ErrMeshClient        = errors.New(ErrMeshClientCode, errors.Alert, []string{"Error creating a mesh client", "Error pinging the mesh adapter"}, []string{"Unable to create a mesh client", "Unable to ping the mesh adapter"}, []string{"Adapter could not be pinged"}, []string{"Unable to connect to the Mesh adapter using the given config, please try again"})
	ErrWriteResponse     = errors.New(ErrWriteResponseCode, errors.Alert, []string{"Error writing response"}, []string{}, []string{}, []string{})
	ErrTestConfigs       = errors.New(ErrTestConfigsCode, errors.Alert, []string{"Error fetching test configs"}, []string{}, []string{}, []string{})
	ErrInvalidGenValue   = errors.New(ErrInvalidGenValueCode, errors.Alert, []string{"Invalid value for gen"}, []string{}, []string{}, []string{"please provide a valid value for gen (load generator)"})
	ErrParseDuration     = errors.New(ErrParseDurationCode, errors.Alert, []string{"error parsing test duration"}, []string{}, []string{"The format of the duration passed could be incorrect"}, []string{"please refer to:  https://docs.meshery.io/guides/mesheryctl#performance-management"})
	ErrMesheryInstanceID = errors.New(ErrMesheryInstanceIDCode, errors.Alert, []string{"Error: Meshery Instance ID is empty or is invalid"}, []string{}, []string{}, []string{})
)

func ErrPrometheusScan(err error) error {
	return errors.New(ErrPrometheusScanCode, errors.Alert, []string{"Unable to connect to prometheus"}, []string{err.Error()}, []string{"Prometheus endpoint might not be reachable from meshery", "Prometheus endpoint is incorrect"}, []string{"Check if your Prometheus and Grafana Endpoint are correct", "Connect to Prometheus and Grafana from the settings page in the UI"})
}

func ErrGrafanaScan(err error) error {
	return errors.New(ErrGrafanaScanCode, errors.Alert, []string{"Unable to connect to grafana"}, []string{err.Error()}, []string{"Grafana endpoint might not be reachable from meshery", "Grafana endpoint is incorrect"}, []string{"Check if your Grafana Endpoint is correct", "Connect to Grafana from the settings page in the UI"})
}

func ErrPrometheusQuery(err error) error {
	return errors.New(ErrPrometheusQueryCode, errors.Alert, []string{"Unable to query prometheus"}, []string{err.Error()}, []string{"Prometheus query did not get executed from meshery", "Prometheus query is invalid"}, []string{"Check if your Prometheus query is correct", "Connect to Prometheus and Grafana from the settings page in the UI"})
}

func ErrGrafanaQuery(err error) error {
	return errors.New(ErrGrafanaQueryCode, errors.Alert, []string{"Unable to query grafana"}, []string{err.Error()}, []string{"Grafana query did not get executed from meshery", "Grafana query is invalid"}, []string{"Check if your Grafana query is correct", "Connect to Grafana from the settings page in the UI"})
}

func ErrGrafanaBoards(err error) error {
	return errors.New(ErrGrafanaBoardsCode, errors.Alert, []string{"unable to get grafana boards"}, []string{err.Error()}, []string{"Grafana endpoint might not be reachable from meshery", "Grafana endpoint is incorrect"}, []string{"Check if your Grafana endpoint is correct", "Connect to Grafana from the settings page in the UI"})
}

func ErrPrometheusBoards(err error) error {
	return errors.New(ErrGrafanaBoardsCode, errors.Alert, []string{"unable to get Prometheus boards"}, []string{err.Error()}, []string{"Prometheus endpoint might not be reachable from meshery", "Prometheus endpoint is incorrect"}, []string{"Check if your Prometheus endpoint is correct", "Connect to Prometheus from the settings page in the UI"})
}

func ErrRecordPreferences(err error) error {
	return errors.New(ErrRecordPreferencesCode, errors.Alert, []string{"unable to save user config data"}, []string{err.Error()}, []string{"User token might be invalid", "db might be corrupted"}, []string{"Relogin to Meshery"})
}

func ErrKubeClient(err error) error {
	return errors.New(ErrKubeClientCode, errors.Alert, []string{"Failed to Create Kube Client", err.Error()}, []string{err.Error()}, []string{"Check Kubernetes"}, []string{"Check your kubeconfig if valid", "Ensure meshery is able to reach the kubernetes cluster"})
}

func ErrWorkloadDefinition(err error) error {
	return errors.New(ErrWorkloadDefinitionCode, errors.Alert, []string{"Failed to load Workload Definition", err.Error()}, []string{err.Error()}, []string{"Workload Definition is invalid or unable to process"}, []string{"Check Workload Definition"})
}

func ErrTraitDefinition(err error) error {
	return errors.New(ErrTraitDefinitionCode, errors.Alert, []string{"Failed to Encode Trait Definition", err.Error()}, []string{err.Error()}, []string{"Trait Definition is invalid or unable to process"}, []string{"Check Trait Definition"})
}

func ErrScopeDefinition(err error) error {
	return errors.New(ErrScopeDefinitionCode, errors.Alert, []string{"Failed to Encode Scope Definition", err.Error()}, []string{err.Error()}, []string{"Trait Definition is invalid or unable to process"}, []string{"Check Trait Definition"})
}

func ErrPatternFile(err error) error {
	return errors.New(ErrPatternFileCode, errors.Alert, []string{"Failed to Parse Pattern File", err.Error()}, []string{err.Error()}, []string{"Trait Definition is invalid or unable to process"}, []string{"Check Trait Definition"})
}

func ErrInvalidPattern(err error) error {
	return errors.New(ErrInvalidPatternCode, errors.Alert, []string{"Invalid Pattern, execution is infeasible", err.Error()}, []string{err.Error()}, []string{"Trait Definition is invalid or unable to process"}, []string{"Check Trait Definition"})
}

func ErrExecutionPlan(err error) error {
	return errors.New(ErrExecutionPlanCode, errors.Alert, []string{"Failed to Create Execution Plan", err.Error()}, []string{err.Error()}, []string{"Trait Definition is invalid or unable to process"}, []string{"Check Trait Definition"})
}

func ErrCompConfigPairs(err error) error {
	return errors.New(ErrRequestBodyCode, errors.Alert, []string{"unable to Create Comp Config.", err.Error()}, []string{err.Error()}, []string{}, []string{})
}

func ErrRequestBody(err error) error {
	return errors.New(ErrRequestBodyCode, errors.Alert, []string{"unable to read the request body"}, []string{err.Error()}, []string{"Request body is empty or faulty"}, []string{"Check if the request is sent with proper values"})
}

func ErrMarshal(err error, obj string) error {
	return errors.New(ErrMarshalCode, errors.Alert, []string{"Unable to marshal the : ", obj}, []string{err.Error()}, []string{"Object is not a valid json object"}, []string{"Make sure if the object passed has json tags"})
}

func ErrUnmarshal(err error, obj string) error {
	return errors.New(ErrUnmarshalCode, errors.Alert, []string{"Unable to unmarshal the : ", obj}, []string{err.Error()}, []string{"Object is not a valid json object"}, []string{"Make sure if the object passed is a valid json"})
}

func ErrEncoding(err error, obj string) error {
	return errors.New(ErrEncodingCode, errors.Alert, []string{"Error encoding the : ", obj}, []string{err.Error()}, []string{"Object is not a valid json object"}, []string{"Make sure if the object passed is a valid json"})
}

func ErrParseBool(err error, obj string) error {
	return errors.New(ErrParseBoolCode, errors.Alert, []string{"unable to parse : ", obj}, []string{err.Error()}, []string{"Failed due to invalid value of : ", obj}, []string{"please provide a valid value for : ", obj})
}

func ErrStreamEvents(err error) error {
	return errors.New(ErrStreamEventsCode, errors.Alert, []string{"There was an error connecting to the backend to get events"}, []string{err.Error()}, []string{"Websocket is blocked in the network", "Meshery UI is not able to reach the Meshery server"}, []string{"Ensure Meshery UI is able to reach the Meshery server"})
}

func ErrStreamClient(err error) error {
	return errors.New(ErrStreamClientCode, errors.Alert, []string{"Event streaming ended"}, []string{err.Error()}, []string{"Websocket is blocked in the network", "Meshery UI is not able to reach the Meshery server"}, []string{"Ensure Meshery UI is able to reach the Meshery server"})
}

func ErrPublishSmiResults(err error) error {
	return errors.New(ErrPublishSmiResultsCode, errors.Alert, []string{"Error publishing SMI results"}, []string{err.Error()}, []string{"Meshery Cloud is not functional or reachable"}, []string{"Make sure meshery cloud is up and reachable"})
}

func ErrPluginOpen(err error) error {
	return errors.New(ErrPluginOpenCode, errors.Alert, []string{"Error opening the plugin"}, []string{err.Error()}, []string{"Plugin is not available in the location", "plugin does not match with meshery version"}, []string{"Make sure the plugin is compatible with Meshery server"})
}

func ErrPluginLookup(err error) error {
	return errors.New(ErrPluginLookupCode, errors.Alert, []string{"Error performing a plugin lookup"}, []string{err.Error()}, []string{"Plugin is not available in the location"}, []string{"Make sure the plugin is compatible with Meshery server"})
}

func ErrPluginRun(err error) error {
	return errors.New(ErrPluginRunCode, errors.Alert, []string{"Error running meshery plugin"}, []string{err.Error()}, []string{"plugin does not match with meshery version"}, []string{"Make sure the plugin is compatible with Meshery server"})
}

func ErrParseForm(err error) error {
	return errors.New(ErrParseFormCode, errors.Alert, []string{"unable to parse form"}, []string{err.Error()}, []string{"The data provided could be invalid"}, []string{"Make sure to enter valid parameters in the form"})
}

func ErrQueryGet(obj string) error {
	return errors.New(ErrQueryGetCode, errors.Alert, []string{"unable to get: ", obj}, []string{}, []string{"Query parameter is not a part of the request"}, []string{"Make sure to pass the query paramater in the request"})
}

func ErrGetResult(err error) error {
	return errors.New(ErrGetResultCode, errors.Alert, []string{"unable to get result"}, []string{err.Error()}, []string{"Result Identifier provided is not valid", "Result did not persist in the database"}, []string{"Make sure to provide the correct identifier for the result"})
}

func ErrConvertToSpec(err error) error {
	return errors.New(ErrConvertToSpecCode, errors.Alert, []string{"unable to convert to spec"}, []string{err.Error()}, []string{"The performance spec format is invalid"}, []string{"Make sure to provide the correct spec"})
}

func ErrFetchSMIResults(err error) error {
	return errors.New(ErrFetchSMIResultsCode, errors.Alert, []string{"unable to fetch SMI results"}, []string{err.Error()}, []string{"SMI results did not get persisted", "Result identifier is invalid"}, []string{"Make sure to provide the correct identifier for the result"})
}

func ErrFormFile(err error) error {
	return errors.New(ErrFormFileCode, errors.Alert, []string{"error getting k8s file"}, []string{err.Error()}, []string{"The kubeconfig file does not exist in the location"}, []string{"Make sure to upload the correct kubeconfig file"})
}

func ErrReadConfig(err error) error {
	return errors.New(ErrReadConfigCode, errors.Alert, []string{"error reading config"}, []string{err.Error()}, []string{"The kubeconfig file is empty or not valid"}, []string{"Make sure to upload the correct kubeconfig file"})
}

func ErrLoadConfig(err error) error {
	return errors.New(ErrLoadConfigCode, errors.Alert, []string{"unable to load kubernetes config"}, []string{err.Error()}, []string{"The kubeconfig file is empty or not valid"}, []string{"Make sure to upload the correct kubeconfig file"})
}

func ErrOpenFile(file string) error {
	return errors.New(ErrOpenFileCode, errors.Alert, []string{"unable to open file: ", file}, []string{}, []string{"The file does not exist in the location"}, []string{"Make sure to upload the correct file"})
}

func ErrKubeVersion(err error) error {
	return errors.New(ErrKubeVersionCode, errors.Alert, []string{"unable to get kubernetes version"}, []string{err.Error()}, []string{"Kubernetes might not be reachable from meshery"}, []string{"Make sure meshery has connectivity to kubernetes"})
}

func ErrRetrieveData(err error) error {
	return errors.New(ErrRetrieveDataCode, errors.Alert, []string{"Unable to retrieve the requested data"}, []string{err.Error()}, []string{"Adapter operation invalid"}, []string{"Make sure adapter is reachable and running"})
}

func ErrOperationID(err error) error {
	return errors.New(ErrOperationIDCode, errors.Alert, []string{"Error generating the operation Id"}, []string{err.Error()}, []string{"Adapter operation invalid"}, []string{"Make sure adapter is reachable and running"})
}

func ErrApplyChange(err error) error {
	return errors.New(ErrApplyChangeCode, errors.Alert, []string{"Error applying the change"}, []string{err.Error()}, []string{"Adapter operation invalid"}, []string{"Make sure adapter is reachable and running"})
}

func ErrRetrieveMeshData(err error) error {
	return errors.New(ErrRetrieveMeshDataCode, errors.Alert, []string{"Error getting operations for the mesh", "Error getting service mesh name"}, []string{err.Error()}, []string{"unable to retrieve the requested data"}, []string{"Make sure adapter is reachable and running"})
}

func ErrApplicationFailure(err error, obj string) error {
	return errors.New(ErrApplicationFailureCode, errors.Alert, []string{"failed to ", obj, "the application"}, []string{err.Error()}, []string{}, []string{})
}

func ErrDecoding(err error, obj string) error {
	return errors.New(ErrDecodingCode, errors.Alert, []string{"Error decoding the : ", obj}, []string{err.Error()}, []string{"Object is not a valid json object"}, []string{"Make sure if the object passed is a valid json"})
}

func ErrRetrieveUserToken(err error) error {
	return errors.New(ErrRetrieveUserTokenCode, errors.Alert, []string{"Failed to get the user token"}, []string{err.Error()}, []string{"User token could be expired"}, []string{"Re-initiate login"})
}

func ErrFailToSave(err error, obj string) error {
	return errors.New(ErrFailToSaveCode, errors.Alert, []string{"Failed to Save: ", obj}, []string{err.Error()}, []string{"Meshery Database could be down or not reachable"}, []string{"Restart Meshery instance and make sure database is up and reachable"})
}
func ErrFailToDelete(err error, obj string) error {
	return errors.New(ErrFailToDeleteCode, errors.Alert, []string{"Failed to Delete: ", obj}, []string{err.Error()}, []string{"Meshery Database could be down or not reachable"}, []string{"Restart Meshery instance and make sure database is up and reachable"})
}

func ErrBlankName(err error) error {
	return errors.New(ErrBlankNameCode, errors.Alert, []string{"Error: name field is blank"}, []string{err.Error()}, []string{"Load test name empty or not valid"}, []string{"Provide a name for the test"})
}

func ErrConversion(err error) error {
	return errors.New(ErrConversionCode, errors.Alert, []string{"unable to convert YAML to JSON"}, []string{err.Error()}, []string{"Yaml provided is not valid"}, []string{"Make sure the yaml is valid and has the right parameters"})
}

func ErrLoadTest(err error, obj string) error {
	return errors.New(ErrLoadTestCode, errors.Alert, []string{"load test error: ", obj}, []string{err.Error()}, []string{"Load test endpoint could be not reachable"}, []string{"Make sure load test endpoint is reachable"})
}

func ErrFetchKubernetes(err error) error {
	return errors.New(ErrLoadTestCode, errors.Alert, []string{"unable to ping kubernetes", "unable to scan"}, []string{err.Error()}, []string{"Kubernetes might not be reachable from meshery"}, []string{"Make sure meshery has connectivity to kubernetes"})
}

func ErrPanicRecovery(r interface{}) error {
	return errors.New(ErrPanicRecoveryCode, errors.Alert, []string{"Recovered from panic"}, []string{fmt.Sprint(r)}, []string{"Meshery crashes"}, []string{"Restart Meshery"})
}

func ErrFailToLoadExtensions(err error) error {
	return errors.New(ErrFailToLoadExtensionsCode, errors.Alert, []string{"Failed to Load Extensions from Package"}, []string{err.Error()}, []string{"Plugin is not available in the location", "plugin does not match with meshery version"}, []string{"Make sure the plugin is compatible with Meshery server"})
}

func ErrInvalidLTURL(url string) error {
	return errors.New(ErrInvalidLTURLCode, errors.Alert, []string{"invalid loadtest url: ", url}, []string{}, []string{"URL for load test could be invalid"}, []string{"please refer to:  https://docs.meshery.io/guides/mesheryctl#performance-management"})
}

func ErrVersionCompare(err error) error {
	return errors.New(ErrVersionCompareCode, errors.Alert, []string{"failed to compare latest and current version of Meshery"}, []string{err.Error()}, []string{}, []string{})
}

func ErrGetLatestVersion(err error) error {
	return errors.New(ErrVersionCompareCode, errors.Alert, []string{"failed to get latest version of Meshery"}, []string{err.Error()}, []string{}, []string{})
}

func ErrSaveSession(err error) error {
	return errors.New(ErrSaveSessionCode, errors.Alert, []string{"unable to save session"}, []string{err.Error()}, []string{"User session could be expired"}, []string{"Re-initiate login"})
}

func ErrCreateDir(err error, obj string) error {
	return errors.New(ErrCreateDirCode, errors.Alert, []string{"Error creating directory ", obj}, []string{err.Error()}, []string{}, []string{})
}

func ErrInvalidRequestObject(fields ...string) error {
	return errors.New(ErrCreateDirCode, errors.Alert, append([]string{"Error invalid request object:"}, fields...), []string{}, []string{}, []string{})
}

func ErrChangeK8sContext(err error) error {
	return errors.New(ErrCreateDirCode, errors.Alert, []string{"Error changing context"}, []string{err.Error()}, []string{"Context Name might be invalid or not present in the uploaded kubeconfig"}, []string{"Check the context name, if the context name is correct and is present in the kubeconfig then try uploading the kubeconfig again"})
}

<<<<<<< HEAD
func ErrInvalidKubeConfig(err error, content string) error {
	return errors.New(ErrInvalidKubeConfigCode, errors.Alert, []string{"Invalid Kube Config ", content}, []string{err.Error()}, []string{"Meshery handler failed to find a valid kubernetes config for the deployment"}, []string{"Try uploading a new kubeconfig and also ensure that meshery can reach kubernetes API server"})
}

func ErrInvalidKubeHandler(err error, content string) error {
	return errors.New(ErrInvalidKubeHandlerCode, errors.Alert, []string{"Invalid Kube Handler", content}, []string{err.Error()}, []string{"Meshery handler failed to find a valid kubernetes handler for the deployment"}, []string{"Try uploading a new kubeconfig and also ensure that meshery can reach kubernetes API server"})
}

func ErrInvalidKubeContext(err error, content string) error {
	return errors.New(ErrInvalidKubeContextCode, errors.Alert, []string{"Invalid Kube Context", content}, []string{err.Error()}, []string{"Meshery handler failed to find a valid kubernetes context for the deployment"}, []string{"Try uploading a new kubeconfig and also ensure that meshery can reach kubernetes API server"})
=======
func ErrGetFilter(err error) error {
	return errors.New(ErrGetFilterCode, errors.Alert, []string{"Error failed to get filter"}, []string{err.Error()}, []string{"Cannot get the filter with the given Filter ID"}, []string{"Check if the given Filter ID is correct"})
}

func ErrSaveFilter(err error) error {
	return errors.New(ErrSaveFilterCode, errors.Alert, []string{"Error failed to save filter"}, []string{err.Error()}, []string{"Cannot save the Filter due to wrong path or URL"}, []string{"Check if the given path or URL of the filter is correct"})
}

func ErrDecodeFilter(err error) error {
	return errors.New(ErrDecodeFilterCode, errors.Alert, []string{"Error failed to decode filters data into go slice"}, []string{err.Error()}, []string{}, []string{})
}

func ErrEncodeFilter(err error) error {
	return errors.New(ErrEncodeFilterCode, errors.Alert, []string{"Error failed to encode filter"}, []string{err.Error()}, []string{}, []string{})
}

func ErrImportFilter(err error) error {
	return errors.New(ErrImportFilterCode, errors.Alert, []string{"Error failed to import filter"}, []string{err.Error()}, []string{"Cannot save the Filter due to wrong path or URL"}, []string{"Check if the given path or URL of the Filter is correct"})
}

func ErrFetchFilter(err error) error {
	return errors.New(ErrFetchFilterCode, errors.Alert, []string{"Error failed to fetch filter"}, []string{err.Error()}, []string{"Failed to retrieve the list of all the Filters"}, []string{})
}

func ErrDeleteFilter(err error) error {
	return errors.New(ErrDeleteFilterCode, errors.Alert, []string{"Error failed to delete filter"}, []string{err.Error()}, []string{"Failed to delete Filter with the given ID"}, []string{"Check if the Filter ID is correct"})
}

func ErrSavePattern(err error) error {
	return errors.New(ErrSavePatternCode, errors.Alert, []string{"Error failed to save pattern"}, []string{err.Error()}, []string{"Cannot save the Pattern due to wrong path or URL"}, []string{"Check if the given path or URL of the Pattern is correct"})
}

func ErrGetPattern(err error) error {
	return errors.New(ErrGetPatternCode, errors.Alert, []string{"Error failed to get pattern"}, []string{err.Error()}, []string{"Cannot get the Pattern with the given Pattern ID"}, []string{"Check if the given Pattern ID is correct"})
}

func ErrDeletePattern(err error) error {
	return errors.New(ErrDeletePatternCode, errors.Alert, []string{"Error failed to delete pattern"}, []string{err.Error()}, []string{"Failed to delete Pattern with the given ID"}, []string{"Check if the Pattern ID is correct"})
}

func ErrFetchPattern(err error) error {
	return errors.New(ErrFetchPatternCode, errors.Alert, []string{"Error failed to fetch pattern"}, []string{err.Error()}, []string{"Failed to retrieve the list of all the Patterns"}, []string{})
}

func ErrImportPattern(err error) error {
	return errors.New(ErrImportPatternCode, errors.Alert, []string{"Error failed to import pattern"}, []string{err.Error()}, []string{"Cannot save the Pattern due to wrong path or URL"}, []string{"Check if the given path or URL of the Pattern is correct"})
}

func ErrEncodePattern(err error) error {
	return errors.New(ErrEncodePatternCode, errors.Alert, []string{"Error failed to encode pattern"}, []string{err.Error()}, []string{}, []string{})
}

func ErrDecodePattern(err error) error {
	return errors.New(ErrDecodePatternCode, errors.Alert, []string{"Error failed to decode patterns data into go slice"}, []string{err.Error()}, []string{}, []string{})
}

func ErrParsePattern(err error) error {
	return errors.New(ErrParsePatternCode, errors.Alert, []string{"Error failed to parse pattern file"}, []string{err.Error()}, []string{}, []string{})
}

func ErrConvertPattern(err error) error {
	return errors.New(ErrConvertPatternCode, errors.Alert, []string{"Error failed to convert PatternFile to Cytoscape object"}, []string{err.Error()}, []string{}, []string{})
>>>>>>> e7cc1bf4
}<|MERGE_RESOLUTION|>--- conflicted
+++ resolved
@@ -79,12 +79,10 @@
 	ErrCreateDirCode            = "2150"
 	ErrInvalidRequestObjectCode = "2151"
 	ErrChangeK8sContextCode     = "2152"
-<<<<<<< HEAD
 	ErrMesheryInstanceIDCode    = "2153"
 	ErrInvalidKubeConfigCode    = "2154"
 	ErrInvalidKubeHandlerCode   = "2155"
-	ErrInvalidKubeContextCode   = "2156"
-=======
+	ErrInvalidKubeContextCode   = "2147"
 	ErrGetFilterCode            = "2156"
 	ErrSaveFilterCode           = "2157"
 	ErrDecodeFilterCode         = "2158"
@@ -101,7 +99,6 @@
 	ErrDecodePatternCode        = "2169"
 	ErrParsePatternCode         = "2170"
 	ErrConvertPatternCode       = "2171"
->>>>>>> e7cc1bf4
 )
 
 var (
@@ -351,7 +348,6 @@
 	return errors.New(ErrCreateDirCode, errors.Alert, []string{"Error changing context"}, []string{err.Error()}, []string{"Context Name might be invalid or not present in the uploaded kubeconfig"}, []string{"Check the context name, if the context name is correct and is present in the kubeconfig then try uploading the kubeconfig again"})
 }
 
-<<<<<<< HEAD
 func ErrInvalidKubeConfig(err error, content string) error {
 	return errors.New(ErrInvalidKubeConfigCode, errors.Alert, []string{"Invalid Kube Config ", content}, []string{err.Error()}, []string{"Meshery handler failed to find a valid kubernetes config for the deployment"}, []string{"Try uploading a new kubeconfig and also ensure that meshery can reach kubernetes API server"})
 }
@@ -362,7 +358,8 @@
 
 func ErrInvalidKubeContext(err error, content string) error {
 	return errors.New(ErrInvalidKubeContextCode, errors.Alert, []string{"Invalid Kube Context", content}, []string{err.Error()}, []string{"Meshery handler failed to find a valid kubernetes context for the deployment"}, []string{"Try uploading a new kubeconfig and also ensure that meshery can reach kubernetes API server"})
-=======
+}
+
 func ErrGetFilter(err error) error {
 	return errors.New(ErrGetFilterCode, errors.Alert, []string{"Error failed to get filter"}, []string{err.Error()}, []string{"Cannot get the filter with the given Filter ID"}, []string{"Check if the given Filter ID is correct"})
 }
@@ -425,5 +422,4 @@
 
 func ErrConvertPattern(err error) error {
 	return errors.New(ErrConvertPatternCode, errors.Alert, []string{"Error failed to convert PatternFile to Cytoscape object"}, []string{err.Error()}, []string{}, []string{})
->>>>>>> e7cc1bf4
 }