name: Meshery Integrations Updater
on:
  push:
    branches:
      - "master"
  schedule:
    - cron:  '0 0 * * *'  # Run the job every day at midnight
  workflow_dispatch:

# This workflow uses the service account: meshery-integrations-sheet@meshery-237716.iam.gserviceaccount.com
# See these instructions for setup - https://theoephraim.github.io/node-google-spreadsheet/#/getting-started/authentication

jobs:

  integrations:
<<<<<<< HEAD
    runs-on: ubuntu-22.04
    # outputs:
    #   output1: ${{ steps.step1.outputs.test }}
    #   output2: ${{ steps.step2.outputs.test }}
=======
    runs-on: ubuntu-latest
>>>>>>> e7eeb824
    steps:
      - name: Checkout Meshery repo
        uses: actions/checkout@master
        with:
          path: meshery
      - name: Checkout site repo
        uses: actions/checkout@master
        with:
          repository: layer5io/layer5
          token: ${{ secrets.GH_ACCESS_TOKEN }}
          path: layer5
      - name: Run utility
        run: cd meshery/scripts/component_updation; go build main.go; ./main https://docs.google.com/spreadsheets/d/e/2PACX-1vSgOXuiqbhUgtC9oNbJlz9PYpOEaFVoGNUFMIk4NZciFfQv1ewZg8ahdrWHKI79GkKK9TbmnZx8CqIe/pub\?gid\=0\&single\=true\&output\=csv --update-docs layer5/src/collections/integrations
      - name: Commit changes
        uses: stefanzweifel/git-auto-commit-action@v4
        with:
          commit_user_name: l5io
          repository: ./layer5
          commit_user_email: ci@layer5.io
          commit_author: ${{ github.actor }} <${{ github.actor }}@users.noreply.github.com>
          commit_options: "--signoff"
          commit_message: "[Docs] Generated documentation for Integration"
          branch: master
<|MERGE_RESOLUTION|>--- conflicted
+++ resolved
@@ -13,14 +13,10 @@
 jobs:
 
   integrations:
-<<<<<<< HEAD
     runs-on: ubuntu-22.04
     # outputs:
     #   output1: ${{ steps.step1.outputs.test }}
     #   output2: ${{ steps.step2.outputs.test }}
-=======
-    runs-on: ubuntu-latest
->>>>>>> e7eeb824
     steps:
       - name: Checkout Meshery repo
         uses: actions/checkout@master
